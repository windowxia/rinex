#![doc(html_logo_url = "https://raw.githubusercontent.com/georust/meta/master/logo/logo.png")]
#![doc = include_str!("../README.md")]
#![cfg_attr(docrs, feature(doc_cfg))]

pub mod antex;
pub mod carrier;
pub mod clocks;
pub mod constellation;
pub mod epoch;
pub mod gnss_time;
pub mod hardware;
pub mod hatanaka;
pub mod header;
pub mod ionex;
pub mod merge;
pub mod meteo;
pub mod navigation;
pub mod observation;
pub mod record;
pub mod split;
pub mod sv;
pub mod types;
pub mod version;

mod bibliography;
mod ground_position;
mod leap;
mod observable;

#[macro_use]
mod macros;

#[cfg(feature = "tests")]
#[cfg_attr(docrs, doc(cfg(feature = "tests")))]
pub mod test_toolkit;

extern crate num;

#[macro_use]
extern crate num_derive;

#[macro_use]
extern crate lazy_static;

pub mod reader;
use reader::BufferedReader;
use std::io::Write; //, Read};

pub mod writer;
use writer::BufferedWriter;

use std::collections::{BTreeMap, HashMap};
use thiserror::Error;

use hifitime::Duration;
use observable::Observable;
use observation::Crinex;
use version::Version;

/// Package to include all basic structures
pub mod prelude {
    pub use crate::constellation::{Augmentation, Constellation};
    pub use crate::epoch::EpochFlag;
    pub use crate::ground_position::GroundPosition;
    pub use crate::header::Header;
    pub use crate::observable::Observable;
    pub use crate::sv::Sv;
    pub use crate::Rinex;
    pub use hifitime::{Duration, Epoch, TimeScale, TimeSeries};
}

#[cfg(feature = "processing")]
mod algorithm;

/// Package to include all preprocessing
/// methods like filtering, data smoothing and masking.
#[cfg(feature = "processing")]
#[cfg_attr(docrs, doc(cfg(feature = "processing")))]
pub mod preprocessing {
    pub use crate::algorithm::*;
}

#[cfg(feature = "qc")]
mod qc;

#[cfg(feature = "qc")]
#[macro_use]
extern crate horrorshow;

/// Quality analysis package: mainly statistical analysis on OBS RINEX
#[cfg(feature = "qc")]
#[cfg_attr(docrs, doc(cfg(feature = "qc")))]
pub mod quality {
    pub use crate::qc::{HtmlReport, QcContext, QcInputData, QcOpts, QcReport};
}

use carrier::Carrier;
use gnss_time::GnssTime;
use prelude::*;

pub use merge::Merge;
pub use split::Split;

#[cfg(feature = "serde")]
#[macro_use]
extern crate serde;

/// File creation helper.
/// Returns `str` description, as one letter
/// lowercase, used in RINEX file name to describe
/// the sampling period. RINEX specifications:   
/// “a” = 00:00:00 - 00:59:59   
/// “b” = 01:00:00 - 01:59:59   
/// [...]   
/// "x" = 23:00:00 - 23:59:59
macro_rules! hourly_session {
    ($hour: expr) => {
        if $hour == 23 {
            "x".to_string()
        } else {
            let c: char = ($hour + 97).into();
            String::from(c)
        }
    };
}

#[cfg(docrs)]
pub use bibliography::Bibliography;

#[derive(Clone, Default, Debug, PartialEq)]
/// `Rinex` describes a `RINEX` file, it comprises a [Header] section,
/// and a [record::Record] file body.   
/// This parser can also store comments encountered while parsing the file body,
/// stored as [record::Comments], without much application other than presenting
/// all encountered data at the moment.   
/// Following is an example of high level usage (mainly header fields).  
/// For each RINEX type you get a method named after that type, which exposes
/// the whole dataset, for example [`Self::meteo`] for Meteo RINEX.
/// Other (high level information, calculations) are type dependent and
/// contained in a specific crate feature.
/// ```
/// use rinex::prelude::*;
/// let rnx = Rinex::from_file("../test_resources/OBS/V2/delf0010.21o")
///     .unwrap();
/// // header contains high level information
/// // like file standard revision:
/// assert_eq!(rnx.header.version.major, 2);
/// assert_eq!(rnx.header.version.minor, 11);
/// // general informations
/// assert_eq!(rnx.header.program, "teqc  2019Feb25");
/// assert_eq!(rnx.header.run_by, "Unknown"); // field was empty
/// // File creation date, temporarily stored as a String
/// // value, but that will soon change
/// assert_eq!(rnx.header.date, "20210102 00:01:40UTC");
/// assert_eq!(rnx.header.observer, "H. VAN DER MAREL");
/// assert_eq!(rnx.header.station_id, "13502M004");
///
/// // Constellation describes which kind of vehicles
/// // are to be encountered in the record, or which
/// // GNSS constellation the data will be referred to.
/// // Mixed constellation, means a combination of vehicles or
/// // GNSS constellations is expected
/// assert_eq!(rnx.header.constellation, Some(Constellation::Mixed));
/// // Some information on the hardware being used might be stored
/// println!("{:#?}", rnx.header.rcvr);
/// // WGS84 receiver approximate position
/// println!("{:#?}", rnx.header.ground_position);
/// // comments encountered in the Header section
/// println!("{:#?}", rnx.header.comments);
/// // sampling interval was set
/// assert_eq!(rnx.header.sampling_interval, Some(Duration::from_seconds(30.0))); // 30s sample rate
/// // record content is RINEX format dependent.
/// // This one is Observation RINEX.
/// // Refer to [record::Record] definitions, to understand
/// // how to browse all RINEX records.
/// let record = rnx.record.as_obs()
///     .unwrap();
/// for (epoch, (clk_offset, observations)) in record {
///     // Do something
/// }
/// // comments encountered in file body
/// // are currently stored like this and indexed by epoch of "appearance"
/// // they are currently not really exploited
/// for (epoch, comment) in rnx.comments {
///     println!("{:?}: \"{:?}\"", epoch, comment);
/// }
/// ```
pub struct Rinex {
    /// `header` field contains general information
    pub header: Header,
    /// `comments` : list of extra readable information,   
    /// found in `record` section exclusively.    
    /// Comments extracted from `header` sections are exposed in `header.comments`
    pub comments: record::Comments,
    /// `record` contains `RINEX` file body
    /// and is type and constellation dependent
    pub record: record::Record,
}

#[derive(Error, Debug)]
/// `RINEX` Parsing related errors
pub enum Error {
    #[error("header parsing error")]
    HeaderError(#[from] header::Error),
    #[error("record parsing error")]
    RecordError(#[from] record::Error),
    #[error("file i/o error")]
    IoError(#[from] std::io::Error),
}

impl Rinex {
    /// Builds a new `RINEX` struct from given header & body sections.
    pub fn new(header: Header, record: record::Record) -> Rinex {
        Rinex {
            header,
            record,
            comments: record::Comments::new(),
        }
    }

    /// Returns a copy of self with given header attributes.
    pub fn with_header(&self, header: Header) -> Self {
        Rinex {
            header,
            record: self.record.clone(),
            comments: self.comments.clone(),
        }
    }

    /// Replaces header section.
    pub fn replace_header(&mut self, header: Header) {
        self.header = header.clone();
    }

    /// Returns a copy of self with given internal record.
    pub fn with_record(&self, record: record::Record) -> Self {
        Rinex {
            header: self.header.clone(),
            comments: self.comments.clone(),
            record: record,
        }
    }

    /// Replaces internal record.
    pub fn replace_record(&mut self, record: record::Record) {
        self.record = record.clone();
    }

    /// Converts self to CRINEX (compressed RINEX) format.
    /// If current revision is < 3 then file gets converted to CRINEX1
    /// format, otherwise, modern Observations are converted to CRINEX3.
    /// This has no effect if self is not an Observation RINEX.
    ///
    /// ```
    /// use rinex::prelude::*;
    /// let rinex = Rinex::from_file("../test_resources/OBS/V3/DUTH0630.22O")
    ///     .unwrap();
    ///
    /// // convert to CRINEX
    /// let crinex = rinex.rnx2crnx();
    /// // generate
    /// crinex.to_file("test.crx")
    ///     .unwrap();
    /// ```
    pub fn rnx2crnx(&self) -> Self {
        let mut s = self.clone();
        s.rnx2crnx_mut();
        s
    }

    /// [`Self::rnx2crnx`] mutable implementation
    pub fn rnx2crnx_mut(&mut self) {
        if self.is_observation_rinex() {
            let mut crinex = Crinex::default();
            crinex.version.major = match self.header.version.major {
                1 | 2 => 1,
                _ => 3,
            };
            self.header = self.header.with_crinex(crinex);
        }
    }

    /// Converts self to CRINEX1 compressed format,
    /// whatever the RINEX revision might be.  
    /// This can be used to "force" compression of a RINEX1 into CRINEX3
    pub fn rnx2crnx1(&self) -> Self {
        let mut s = self.clone();
        s.rnx2crnx1_mut();
        s
    }

    /// [`Self::rnx2crnx1`] mutable implementation.
    pub fn rnx2crnx1_mut(&mut self) {
        if self.is_observation_rinex() {
            self.header = self.header.with_crinex(Crinex {
                version: Version { major: 1, minor: 0 },
                date: epoch::now(),
                prog: format!("rust-rinex-{}", env!("CARGO_PKG_VERSION")),
            });
        }
    }

    /// Converts self to CRINEX3 compressed format,
    /// whatever the RINEX revision might be.
    /// This can be used to "force" compression of a RINEX1 into CRINEX3
    pub fn rnx2crnx3(&self) -> Self {
        let mut s = self.clone();
        s.rnx2crnx1_mut();
        s
    }

    /// [`Self::rnx2crnx3`] mutable implementation.
    pub fn rnx2crnx3_mut(&mut self) {
        if self.is_observation_rinex() {
            self.header = self.header.with_crinex(Crinex {
                date: epoch::now(),
                version: Version { major: 3, minor: 0 },
                prog: "rust-crinex".to_string(),
            });
        }
    }

    /// Returns [`TimeScale`] used in this RINEX
    pub fn timescale(&self) -> Option<TimeScale> {
        /*
         * all epochs share the same timescale,
         * by construction & definition.
         * No need to test other epochs */
        self.epoch().next().map(|e| e.time_scale)
    }

    /// Converts self into given [`TimeScale`]
    pub fn into_timescale(&mut self, ts: TimeScale) {
        self.record.convert_timescale(ts);
    }

    /// Converts self to given timescale
    pub fn with_timescale(&self, ts: TimeScale) -> Self {
        let mut s = self.clone();
        s.into_timescale(ts);
        s
    }

    /// Converts a CRINEX (compressed RINEX) into readable RINEX.
    /// This has no effect if self is not an Observation RINEX.
    pub fn crnx2rnx(&self) -> Self {
        let mut s = self.clone();
        s.crnx2rnx_mut();
        s
    }

    /// [Rinex::crnx2rnx] mutable implementation
    pub fn crnx2rnx_mut(&mut self) {
        if self.is_observation_rinex() {
            let params = self.header.obs.as_ref().unwrap();
            self.header = self
                .header
                .with_observation_fields(observation::HeaderFields {
                    crinex: None,
                    codes: params.codes.clone(),
                    clock_offset_applied: params.clock_offset_applied,
                    dcb_compensations: params.dcb_compensations.clone(),
                    scalings: params.scalings.clone(),
                });
        }
    }

    /// IONEX specific filename convention
    fn ionex_filename(&self) -> String {
        let mut ret: String = "ccc".to_string(); // 3 figue Analysis center
        ret.push_str("e"); // extension or region code "G" for global ionosphere maps
        ret.push_str("ddd"); // day of the year of first record
        ret.push_str("h"); // file sequence number (1,2,...) or hour (A, B.., Z) within day
        ret.push_str("yy"); // 2 digit year
        ret.push_str("I"); // ionex
                           //ret.to_uppercase(); //TODO
        ret
    }

    /// File creation helper, returns a filename that would respect
    /// naming conventions, based on self attributes.
    pub fn filename(&self) -> String {
        if self.is_ionex() {
            return self.ionex_filename();
        }
        let header = &self.header;
        let rtype = header.rinex_type;
        let nnnn = header.station.as_str()[0..4].to_lowercase();
        //TODO:
        //self.header.date should be a datetime object
        //but it is complex to parse..
        let ddd = String::from("DDD");
        let epoch: Epoch = match rtype {
            types::Type::ObservationData
            | types::Type::NavigationData
            | types::Type::MeteoData
            | types::Type::ClockData => self.epoch().next().unwrap(),
            _ => todo!(), // other files require a dedicated procedure
        };
        if header.version.major < 3 {
            //TODO
            let (_, _, _, h, _, _, _) = epoch.to_gregorian_utc();
            let s = hourly_session!(h);
            let yy = "YY";
            //let yy = format!("{:02}", epoch.date.year());
            let t: String = match rtype {
                types::Type::ObservationData => {
                    if header.is_crinex() {
                        String::from("d")
                    } else {
                        String::from("o")
                    }
                },
                types::Type::NavigationData => {
                    if let Some(c) = header.constellation {
                        if c == Constellation::Glonass {
                            String::from("g")
                        } else {
                            String::from("n")
                        }
                    } else {
                        String::from("x")
                    }
                },
                types::Type::MeteoData => String::from("m"),
                _ => todo!(),
            };
            format!("{}{}{}.{}{}", nnnn, ddd, s, yy, t)
        } else {
            let m = String::from("0");
            let r = String::from("0");
            //TODO: 3 letter contry code, example: "GBR"
            let ccc = String::from("CCC");
            //TODO: data source
            // R: Receiver (hw)
            // S: Stream
            // U: Unknown
            let s = String::from("R");
            let yyyy = "YYYY"; //TODO
            let hh = "HH"; //TODO
            let mm = "MM"; //TODO
                           //let yyyy = format!("{:04}", epoch.date.year());
                           //let hh = format!("{:02}", epoch.date.hour());
                           //let mm = format!("{:02}", epoch.date.minute());
            let pp = String::from("00"); //TODO 02d file period, interval ?
            let up = String::from("H"); //TODO: file period unit
            let ff = String::from("00"); //TODO: 02d observation frequency 02d
                                         //TODO
                                         //Units of frequency FF. “C” = 100Hz; “Z” = Hz; “S” = sec; “M” = min;
                                         //“H” = hour; “D” = day; “U” = unspecified
                                         //NB - _FFU is omitted for files containing navigation data
            let uf = String::from("Z");
            let c: String = match header.constellation {
                Some(c) => c.to_1_letter_code().to_uppercase(),
                _ => String::from("X"),
            };
            let t: String = match rtype {
                types::Type::ObservationData => String::from("O"),
                types::Type::NavigationData => String::from("N"),
                types::Type::MeteoData => String::from("M"),
                types::Type::ClockData => todo!(),
                types::Type::AntennaData => todo!(),
                types::Type::IonosphereMaps => todo!(),
            };
            let fmt = match header.is_crinex() {
                true => String::from("crx"),
                false => String::from("rnx"),
            };
            format!(
                "{}{}{}{}_{}_{}{}{}{}_{}{}_{}{}_{}{}.{}",
                nnnn, m, r, ccc, s, yyyy, ddd, hh, mm, pp, up, ff, uf, c, t, fmt
            )
        }
    }

    /// Builds a `RINEX` from given file.
    /// Header section must respect labelization standards,
    /// some are mandatory.   
    /// Parses record (file body) for supported `RINEX` types.
    pub fn from_file(path: &str) -> Result<Rinex, Error> {
        /* This will be required if we ever make the BufferedReader Hatanaka compliant
        // Grab first 80 bytes to fully determine the BufferedReader attributes.
        // We use the `BufferedReader` wrapper for efficient file browsing (.lines())
        // and builtin CRINEX decompression
        let mut reader = BufferedReader::new(path)?;
        let mut buffer = [0; 80]; // 1st line mandatory size
        let mut line = String::new(); // first line
        if let Ok(n) = reader.read(&mut buffer[..]) {
            if n < 80 {
                panic!("corrupt header 1st line")
            }
            if let Ok(s) = String::from_utf8(buffer.to_vec()) {
                line = s.clone()
            } else {
                panic!("header 1st line is not valid Utf8 encoding")
            }
        }*/

        /*
         *      deflate (.gzip) fd pointer does not work / is not fully supported
         *      at the moment. Let's recreate a new object, it's a little bit
         *      silly, because we actually analyze the 1st line twice,
         *      but Header builder already deduces several things from this line.

                reader.seek(SeekFrom::Start(0))
                    .unwrap();
        */
        // create buffered reader
        let mut reader = BufferedReader::new(path)?;
        // --> parse header fields
        let mut header = Header::new(&mut reader).unwrap();
        // --> parse record (file body)
        //     we also grab encountered comments,
        //     they might serve some fileops like `splice` / `merge`
        let (record, comments) = record::parse_record(&mut reader, &mut header).unwrap();
        Ok(Rinex {
            header,
            record,
            comments,
        })
    }

    /// Returns true if this is an ATX RINEX
    pub fn is_antex(&self) -> bool {
        self.header.rinex_type == types::Type::AntennaData
    }

    /// Returns true if this is a CLOCK RINEX
    pub fn is_clocks_rinex(&self) -> bool {
        self.header.rinex_type == types::Type::ClockData
    }

    /// Returns true if Self is a IONEX
    pub fn is_ionex(&self) -> bool {
        self.header.rinex_type == types::Type::IonosphereMaps
    }

    /// Returns true if Self is a 3D IONEX.  
    /// In this case, you can have TEC values at different altitudes, for a given Epoch.
    pub fn is_ionex_3d(&self) -> bool {
        if let Some(ionex) = &self.header.ionex {
            ionex.map_dimension == 3
        } else {
            false
        }
    }

    /// Returns true if Self is a 2D IONEX.
    /// In this case, all TEC values are presented at the same altitude points.
    pub fn is_ionex_2d(&self) -> bool {
        if let Some(ionex) = &self.header.ionex {
            ionex.map_dimension == 2
        } else {
            false
        }
    }

    /// Converts 2D Ionex to 3D ionex by
    /// providing some height maps.
    pub fn with_height_maps(&self, height: BTreeMap<Epoch, ionex::Map>) -> Self {
        let mut s = self.clone();
        s.to_ionex_3d(height);
        s
    }

    /// Add RMS maps to self, for epochs
    /// where such map was not previously provided
    pub fn with_rms_maps(&self, rms: BTreeMap<Epoch, ionex::Map>) -> Self {
        let mut s = self.clone();
        if let Some(r) = s.record.as_mut_ionex() {
            for (e, (_, rms_map, _)) in r.iter_mut() {
                if let Some(m) = rms.get(e) {
                    *rms_map = Some(m.to_vec());
                }
            }
        }
        s
    }

    /// Provide Height maps for epochs where such map was not previously provided
    pub fn to_ionex_3d(&mut self, height: BTreeMap<Epoch, ionex::Map>) {
        if let Some(ionex) = self.header.ionex.as_mut() {
            ionex.map_dimension = 3;
        }
        if let Some(r) = self.record.as_mut_ionex() {
            for (e, (_, _, map_h)) in r.iter_mut() {
                if let Some(m) = height.get(e) {
                    *map_h = Some(m.to_vec());
                }
            }
        }
    }

    /// Returns ionex map borders, as North Eastern
    /// and South Western latitude longitude coordinates,
    /// expressed in ddeg°
    pub fn ionex_map_borders(&self) -> Option<((f64, f64), (f64, f64))> {
        if let Some(params) = &self.header.ionex {
            Some((
                (params.grid.latitude.start, params.grid.longitude.start),
                (params.grid.latitude.end, params.grid.longitude.end),
            ))
        } else {
            None
        }
    }

    /// Returns true if this is a METEO RINEX
    pub fn is_meteo_rinex(&self) -> bool {
        self.header.rinex_type == types::Type::MeteoData
    }

    /// Retruns true if this is a NAV RINEX
    pub fn is_navigation_rinex(&self) -> bool {
        self.header.rinex_type == types::Type::NavigationData
    }

    /// Retruns true if this is an OBS RINEX
    pub fn is_observation_rinex(&self) -> bool {
        self.header.rinex_type == types::Type::ObservationData
    }

    /// Returns `true` if self is a `merged` RINEX file,   
    /// meaning, this file is the combination of two RINEX files merged together.  
    /// This is determined by the presence of a custom yet somewhat standardized `FILE MERGE` comments
    pub fn is_merged(&self) -> bool {
        for (_, content) in self.comments.iter() {
            for c in content {
                if c.contains("FILE MERGE") {
                    return true;
                }
            }
        }
        false
    }

    //TODO: move to ObsverationIter
    // /// Returns [`Epoch`]s where a loss of lock event happened.
    // /// This is only relevant on OBS RINEX.
    // pub fn epoch_lock_loss(&self) -> Vec<Epoch> {
    //     self.lli_and_mask(observation::LliFlags::LOCK_LOSS).epoch()
    // }

    /// Removes all observations where receiver phase lock was lost.   
    /// This is only relevant on OBS RINEX.
    pub fn lock_loss_filter_mut(&mut self) {
        self.lli_and_mask_mut(observation::LliFlags::LOCK_LOSS)
    }

    pub fn retain_best_elevation_angles_mut(&mut self) {
        unimplemented!("retain_best_elev: use preprocessing toolkit instead");
        //let best_vehicles = self.space_vehicles_best_elevation_angle();
        //if let Some(record) = self.record.as_mut_nav() {
        //    record.retain(|e, classes| {
        //        let best = best_vehicles.get(e).unwrap();
        //        classes.retain(|class, frames| {
        //            if *class == navigation::FrameClass::Ephemeris {
        //                frames.retain(|fr| {
        //                    let (_, sv, _) = fr.as_eph().unwrap();
        //                    best.contains(sv)
        //                });
        //                frames.len() > 0
        //            } else {
        //                false
        //            }
        //        });
        //        classes.len() > 0
        //    });
        //}
    }

    /// List [clocks::record::System] (reference systems) contained in this CLK RINEX.   
    /// Reference systems can either be an Sv or a ground station.
    pub fn clock_ref_systems(&self) -> Vec<clocks::record::System> {
        let mut map: Vec<clocks::record::System> = Vec::new();
        if let Some(r) = self.record.as_clock() {
            for (_, dtypes) in r {
                for (_dtype, systems) in dtypes {
                    for (system, _) in systems {
                        if !map.contains(&system) {
                            map.push(system.clone());
                        }
                    }
                }
            }
        }
        map.sort();
        map
    }

    /// List Reference Ground Stations only, used in this CLK RINEX.  
    /// To list reference Sv, simply use [Rinex::sv].
    pub fn clock_ref_stations(&self) -> Vec<String> {
        let mut ret: Vec<String> = Vec::with_capacity(32);
        if let Some(r) = self.record.as_clock() {
            for (_, dtypes) in r {
                for (_, systems) in dtypes {
                    for (system, _) in systems {
                        match system {
                            clocks::System::Station(station) => {
                                if !ret.contains(station) {
                                    ret.push(station.clone());
                                }
                            },
                            _ => {},
                        }
                    }
                }
            }
        }
        ret
    }

    /// Applies given AND mask in place, to all observations.
    /// This has no effect on non observation records.
    /// This also drops observations that did not come with an LLI flag.  
    /// Only relevant on OBS RINEX.
    pub fn lli_and_mask_mut(&mut self, mask: observation::LliFlags) {
        if !self.is_observation_rinex() {
            return; // nothing to browse
        }
        let record = self.record.as_mut_obs().unwrap();
        for (_e, (_clk, sv)) in record.iter_mut() {
            for (_sv, obs) in sv.iter_mut() {
                obs.retain(|_, data| {
                    if let Some(lli) = data.lli {
                        lli.intersects(mask)
                    } else {
                        false // drops data with no LLI attached
                    }
                })
            }
        }
    }

    /// [`Rinex::lli_and_mask`] immutable implementation.   
    /// Only relevant on OBS RINEX.
    pub fn lli_and_mask(&self, mask: observation::LliFlags) -> Self {
        let mut c = self.clone();
        c.lli_and_mask_mut(mask);
        c
    }

    /// Extracts signal strength as (min, max) duplet,
    /// accross all vehicles.
    /// Only relevant on Observation RINEX.
    pub fn observation_ssi_minmax(&self) -> Option<(observation::Snr, observation::Snr)> {
        let mut ret: Option<(observation::Snr, observation::Snr)> = None;
        if let Some(r) = self.record.as_obs() {
            for (_, (_, vehicles)) in r.iter() {
                for (_, observation) in vehicles.iter() {
                    for (_, data) in observation.iter() {
                        if let Some(snr) = data.snr {
                            if let Some((min, max)) = &mut ret {
                                if snr < *min {
                                    *min = snr;
                                } else if snr > *max {
                                    *max = snr;
                                }
                            }
                        }
                    }
                }
            }
        }
        ret
    }

    /// Extracts signal strength as (min, max) duplet,
    /// per vehicle. Only relevant on Observation RINEX
    pub fn observation_ssi_sv_minmax(&self) -> HashMap<Sv, (observation::Snr, observation::Snr)> {
        let mut map: HashMap<Sv, (observation::Snr, observation::Snr)> = HashMap::new();
        if let Some(r) = self.record.as_obs() {
            for (_, (_, vehicles)) in r.iter() {
                for (sv, observations) in vehicles.iter() {
                    let (mut min, mut max) = (observation::Snr::DbHz54, observation::Snr::DbHz0);
                    for (_, observation) in observations.iter() {
                        if let Some(ssi) = observation.snr {
                            min = std::cmp::min(min, ssi);
                            max = std::cmp::max(max, ssi);
                        }
                    }
                    map.insert(*sv, (min, max));
                }
            }
        }
        map
    }

    /*
        /// Applies given elevation mask
        pub fn elevation_mask_mut(
            &mut self,
            mask: navigation::ElevationMask,
            ref_pos: Option<(f64, f64, f64)>,
        ) {
            let ref_pos = match ref_pos {
                Some(ref_pos) => ref_pos,
                _ => self.header.coords.expect(
                    "can't apply an elevation mask when ground/ref position is unknown.
    Specify one yourself with `ref_pos`",
                ),
            };
            if let Some(r) = self.record.as_mut_nav() {
                r.retain(|epoch, classes| {
                    classes.retain(|class, frames| {
                        if *class == navigation::FrameClass::Ephemeris {
                            frames.retain(|fr| {
                                let (_, _, ephemeris) = fr.as_eph().unwrap();
                                if let Some((el, _)) = ephemeris.sat_elev_azim(*epoch, ref_pos) {
                                    mask.fits(el)
                                } else {
                                    false
                                }
                            });
                            frames.len() > 0
                        } else {
                            // not an EPH
                            true // keep it anyway
                        }
                    });
                    classes.len() > 0
                })
            }
        }
    */
    /*
        pub fn elevation_mask(
            &self,
            mask: navigation::ElevationMask,
            ref_pos: Option<(f64, f64, f64)>,
        ) -> Self {
            let mut s = self.clone();
            s.elevation_mask_mut(mask, ref_pos);
            s
        }
    */
    /// Aligns Phase observations at origin
    pub fn observation_phase_align_origin_mut(&mut self) {
        let mut init_phases: HashMap<Sv, HashMap<Observable, f64>> = HashMap::new();
        if let Some(r) = self.record.as_mut_obs() {
            for (_, (_, vehicles)) in r.iter_mut() {
                for (sv, observations) in vehicles.iter_mut() {
                    for (observable, data) in observations.iter_mut() {
                        if observable.is_phase_observable() {
                            if let Some(init_phase) = init_phases.get_mut(&sv) {
                                if init_phase.get(observable).is_none() {
                                    init_phase.insert(observable.clone(), data.obs);
                                }
                            } else {
                                let mut map: HashMap<Observable, f64> = HashMap::new();
                                map.insert(observable.clone(), data.obs);
                                init_phases.insert(*sv, map);
                            }
                            data.obs -= init_phases.get(&sv).unwrap().get(observable).unwrap();
                        }
                    }
                }
            }
        }
    }
    /// Aligns Phase observations at origin,
    /// immutable implementation
    pub fn observation_phase_align_origin(&self) -> Self {
        let mut s = self.clone();
        s.observation_phase_align_origin_mut();
        s
    }
    /// Converts all Phase Data to Carrier Cycles by multiplying all phase points
    /// by the carrier signal wavelength.
    pub fn observation_phase_carrier_cycles_mut(&mut self) {
        if let Some(r) = self.record.as_mut_obs() {
            for (_, (_, vehicles)) in r.iter_mut() {
                for (sv, observations) in vehicles.iter_mut() {
                    for (observable, data) in observations.iter_mut() {
                        if observable.is_phase_observable() {
                            if let Ok(carrier) = observable.carrier(sv.constellation) {
                                data.obs *= carrier.wavelength();
                            }
                        }
                    }
                }
            }
        }
    }

    /// Converts all Phase Data to Carrier Cycles by multiplying all phase points
    /// by the carrier signal wavelength.
    pub fn observation_phase_carrier_cycles(&self) -> Self {
        let mut s = self.clone();
        s.observation_phase_carrier_cycles_mut();
        s
    }

    /*
        /// Single step /stage, in high order phase differencing
        /// algorithm, which we use in case of old receiver data / old RINEX
        /// to cancel geometric and atmospheric biases.
        /// See [high_order_phase_difference]
        fn high_order_phase_difference_step(&self) -> Result<BTreeMap<Epoch, HashMap<Sv, HashMap<String, f64>>> {
            let mut ret: BTreeMap<Epoch, HashMap<String, f64>> = BTreeMap::new();
        }

        /// Computes High Order Phase Difference
        /// accross vehicles and epochs,
        /// until differencing order is reached.
        /// This is used in Geometric biases estimation,
        /// in case of single channel receivers / old RINEX, where
        /// only one carrier signal was sampled.
        /// Final order is determined from the epoch interval
        /// (the smallest the better), the phase data quality and so on.
        fn high_order_phase_difference(&self, order: usize) -> Result<BTreeMap<Epoch, HashMap<Sv, HashMap<String, f64>>> {
            let mut ret: BTreeMap<Epoch, HashMap<String, f64>> = BTreeMap::new();
            if let Some(rec) = self.record.as_obs() {
                for (epoch, (_, vehicles)) in rec {
                    for (sv, observations) in vehicles {
                        for (code, data) in observations {
                            if is_phase_observation(code) {

                            }
                        }
                    }
                }
            }
            ret
        }

        /// Estimates geometric biases () in Eq(2) page 2
        /// of <>, which is the dominant bias in the cycle slip
        /// determination. This is performed by substracting
        /// raw phase data measurement for a given observation,
        /// against the same observation along separate carrier frequency.
        /// It is said to
    */
    /*
        /// Extracts Pseudo Ranges without Ionospheric path delay contributions,
        /// by extracting [pseudo_ranges] and using the differential (dual frequency) compensation.
        /// We can only compute such information if pseudo range was evaluted
        /// on at least two seperate carrier frequencies, for a given space vehicle at a certain epoch.
        /// Does not produce anything if self is not an Observation RINEX.
        pub fn iono_free_pseudo_ranges (&self) -> BTreeMap<Epoch, BTreeMap<Sv, f64>> {
            let pr = self.observation_pseudo_ranges();
            let mut results : BTreeMap<Epoch, BTreeMap<Sv, f64>> = BTreeMap::new();
            for (e, sv) in pr.iter() {
                let mut map :BTreeMap<Sv, f64> = BTreeMap::new();
                for (sv, obs) in sv.iter() {
                    let mut result :Option<f64> = None;
                    let mut retained : Vec<(String, f64)> = Vec::new();
                    for (code, value) in obs.iter() {
                        if is_pseudorange_observation(code) {
                            retained.push((code.clone(), *value));
                        }
                    }
                    if retained.len() > 1 { // got a dual frequency scenario
                        // we only care about 2 carriers
                        let retained = &retained[0..2];
                        // only left with two observables at this point
                        // (obscode, data) mapping
                        let codes :Vec<String> = retained.iter().map(|r| r.0.clone()).collect();
                        let data :Vec<f64> = retained.iter().map(|r| r.1).collect();
                        // need to determine frequencies involved
                        let mut channels :Vec<Carrier> = Vec::with_capacity(2);
                        for i in 0..codes.len() {
                            if let Ok(channel) = Carrier::from_observable(sv.constellation, &codes[i]) {
                                channels.push(channel)
                            }
                        }
                        if channels.len() == 2 { // frequency identification passed, twice
                            // --> compute
                            let f0 = (channels[0].carrier_frequency_mhz() *1.0E6).powf(2.0_f64);
                            let f1 = (channels[1].carrier_frequency_mhz() *1.0E6).powf(2.0_f64);
                            let diff = (f0 * data[0] - f1 * data[1] ) / (f0 - f1) ;
                            result = Some(diff)
                        }
                    }
                    if let Some(result) = result {
                        // conditions were met for this vehicle
                        // at this epoch
                        map.insert(*sv, result);
                    }
                }
                if map.len() > 0 { // did produce something
                    results.insert(*e, map);
                }
            }
            results
        }
    */
    /*
        /// Extracts Raw Carrier Phase observations,
        /// from this Observation record, on an epoch basis an per space vehicle.
        /// Does not produce anything if self is not an Observation RINEX.
        pub fn observation_phase(&self) -> BTreeMap<(Epoch, EpochFlag), HashMap<Sv, Vec<(String, f64)>>> {
            let mut ret: BTreeMap<Epoch, BTreeMap<Sv, Vec<(String, f64)>>> = BTreeMap::new();
            if let Some(r) = self.record.as_obs() {
                for ((e, _), (_, sv)) in record.iter() {
                    let mut map: BTreeMap<Sv, Vec<(String, f64)>> = BTreeMap::new();
                    for (sv, obs) in sv.iter() {
                        let mut v: Vec<(String, f64)> = Vec::new();
                        for (observable, data) in obs.iter() {
                            if observable.is_phase_observation() {
                                v.push((code.clone(), data.obs));
                            }
                        }
                        if v.len() > 0 {
                            // did come with at least 1 Phase obs
                            map.insert(*sv, v);
                        }
                    }
                    if map.len() > 0 {
                        // did produce something
                        results.insert(*e, map);
                    }
                }
            }
            ret
        }
    */
    /*
        /// Extracts Carrier phases without Ionospheric path delay contributions,
        /// by extracting [carrier_phases] and using the differential (dual frequency) compensation.
        /// We can only compute such information if carrier phase was evaluted
        /// on at least two seperate carrier frequencies, for a given space vehicle at a certain epoch.
        /// Does not produce anything if self is not an Observation RINEX.
        pub fn iono_free_observation_carrier_phases (&self) -> BTreeMap<Epoch, BTreeMap<Sv, f64>> {
            let pr = self.observation_pseudoranges();
            let mut results : BTreeMap<Epoch, BTreeMap<Sv, f64>> = BTreeMap::new();
            for (e, sv) in pr.iter() {
                let mut map :BTreeMap<Sv, f64> = BTreeMap::new();
                for (sv, obs) in sv.iter() {
                    let mut result :Option<f64> = None;
                    let mut retained : Vec<(String, f64)> = Vec::new();
                    for (code, value) in obs.iter() {
                        if is_phase_observation(code) {
                            retained.push((code.clone(), *value));
                        }
                    }
                    if retained.len() > 1 { // got a dual frequency scenario
                        // we only care about 2 carriers
                        let retained = &retained[0..2];
                        // only left with two observables at this point
                        // (obscode, data) mapping
                        let codes :Vec<String> = retained.iter().map(|r| r.0.clone()).collect();
                        let data :Vec<f64> = retained.iter().map(|r| r.1).collect();
                        // need to determine frequencies involved
                        let mut channels :Vec<Carrier> = Vec::with_capacity(2);
                        for i in 0..codes.len() {
                            if let Ok(channel) = Carrier::from_observable(sv.constellation, &codes[i]) {
                                channels.push(channel)
                            }
                        }
                        if channels.len() == 2 { // frequency identification passed, twice
                            // --> compute
                            let f0 = (channels[0].carrier_frequency_mhz() *1.0E6).powf(2.0_f64);
                            let f1 = (channels[1].carrier_frequency_mhz() *1.0E6).powf(2.0_f64);
                            let diff = (f0 * data[0] - f1 * data[1] ) / (f0 - f1) ;
                            result = Some(diff)
                        }
                    }
                    if let Some(result) = result {
                        // conditions were met for this vehicle
                        // at this epoch
                        map.insert(*sv, result);
                    }
                }
                if map.len() > 0 { // did produce something
                    results.insert(*e, map);
                }
            }
            results
        }
    */
    /*
        /// Returns all Pseudo Range observations
        /// converted to Real Distance (in [m]),
        /// by compensating for the difference between
        /// local clock offset and distant clock offsets.
        /// We can only produce such data if local clock offset was found
        /// for a given epoch, and related distant clock offsets were given.
        /// Distant clock offsets can be obtained with [space_vehicles_clock_offset].
        /// Real distances are extracted on an epoch basis, and per space vehicle.
        /// This method has no effect on non observation data.
        ///
        /// Example:
        /// ```
        /// use rinex::prelude::*;
        /// // obtain distance clock offsets, by analyzing a related NAV file
        /// // (this is only an example..)
        /// let mut rinex = Rinex::from_file("../test_resources/NAV/V3/CBW100NLD_R_20210010000_01D_MN.rnx")
        ///     .unwrap();
        /// // Retain G07 + G08 vehicles
        /// // to perform further calculations on these vehicles data (GPS + Svnn filter)
        /// let filter = vec![
        ///     Sv {
        ///         constellation: Constellation::GPS,
        ///         prn: 7,
        ///     },
        ///     Sv {
        ///         constellation: Constellation::GPS,
        ///         prn: 8,
        ///     },
        /// ];
        /// rinex
        ///     .retain_space_vehicle_mut(filter.clone());
        /// // extract distant clock offsets
        /// let sv_clk_offsets = rinex.space_vehicles_clock_offset();
        /// let rinex = Rinex::from_file("../test_resources/OBS/V3/ACOR00ESP_R_20213550000_01D_30S_MO.rnx");
        /// let mut rinex = rinex.unwrap();
        /// // apply the same filter
        /// rinex
        ///     .retain_space_vehicle_mut(filter.clone());
        /// let distances = rinex.observation_pseudodistances(sv_clk_offsets);
        /// // exploit distances
        /// for (e, sv) in distances.iter() { // (epoch, vehicles)
        ///     for (sv, obs) in sv.iter() { // (vehicle, distance)
        ///         for ((code, distance)) in obs.iter() { // obscode, distance
        ///             // use the 3 letter code here,
        ///             // to determine the carrier you're dealing with.
        ///             let d = distance * 10.0; // consume, post process...
        ///         }
        ///     }
        /// }
        /// ```
        pub fn observation_pseudodistances(
            &self,
            sv_clk_offsets: BTreeMap<Epoch, BTreeMap<Sv, f64>>,
        ) -> BTreeMap<(Epoch, EpochFlag), BTreeMap<Sv, Vec<(String, f64)>>> {
            let mut results: BTreeMap<(Epoch, EpochFlag), BTreeMap<Sv, Vec<(String, f64)>>> =
                BTreeMap::new();
            if let Some(r) = self.record.as_obs() {
                for ((e, flag), (clk, sv)) in r {
                    if let Some(distant_e) = sv_clk_offsets.get(e) {
                        // got related distant epoch
                        if let Some(clk) = clk {
                            // got local clock offset
                            let mut map: BTreeMap<Sv, Vec<(String, f64)>> = BTreeMap::new();
                            for (sv, obs) in sv.iter() {
                                if let Some(sv_offset) = distant_e.get(sv) {
                                    // got related distant offset
                                    let mut v: Vec<(String, f64)> = Vec::new();
                                    for (observable, data) in obs.iter() {
                                        if observable.is_pseudorange_observation() {
                                            // We currently do not support the compensation for biases
                                            // than clock induced ones. ie., Ionospheric delays ??
                                            v.push((
                                                observable.code().unwrap(),
                                                data.pr_real_distance(*clk, *sv_offset, 0.0),
                                            ));
                                        }
                                    }
                                    if v.len() > 0 {
                                        // did come with at least 1 PR
                                        map.insert(*sv, v);
                                    }
                                } // got related distant offset
                            } // per sv
                            if map.len() > 0 {
                                // did produce something
                                results.insert((*e, *flag), map);
                            }
                        } // got local clock offset attached to this epoch
                    } //got related distance epoch
                } // per epoch
            }
            results
        }
    */
    /*
        /// Applies Hatch filter to all Pseudo Range observations.
        /// When feasible dual frequency dual code method is prefered
        /// for optimal, fully unbiased smoothed PR.
        /// PR observations get modified in place
        pub fn observation_pseudorange_smoothing_mut(&mut self) {
            if let Some(r) = self.record.as_mut_obs() {
                for ((epoch, _), (_, svs)) in r {
                    for (sv, observations) in svs {
                        for (code, observation) in observations {

                        }
                    }
                }
            }
        }

        pub fn observation_pseudorange_smoothing(&self) -> Self {
            let mut s = self.clone();
            s.observation_pseudorange_smoothing();
            s
        }
    */

    /*
        /// Returns epochs where a so called "cycle slip" has been confirmed.
        /// We confirm a cycle slip by computing the double difference
        /// between self and `rhs` Observation RINEX.
        /// This does not produce anything if both are not
        /// Observation RINEX files, ideally sampled at same epochs,
        /// by two seperate but stationnary receivers. Refer to [diff_mut]
        /// for further explanations on those computations.
        ///
        /// Example:
        /// ```
        /// use rinex::*;
        /// // grab an observation rinex
        /// let rnx = Rinex::from_file("../test_resources/OBS/V2/aopr0010.17o").unwrap();
        /// let cycle_slips = rnx.cycle_slips();
        ///
        /// // now we will confirm those cycle slip events by computing the double diff,
        /// // assuming this secondary rinex recorded the same data
        /// let rnx_b = Rinex::from_file("../test_resources/OBS/V2/npaz3550.21o").unwrap();
        /// let confirmed_slips = rnx.confirmed_cycle_slips(&rnx_b);
        /// ```
        pub fn observation_confirmed_cycle_slip_epochs (&self, rhs: &Self) -> Result<Vec<Epoch>, DiffError> {
            if !self.is_observation_rinex() || !rhs.is_observation_rinex() {
                return Err(DiffError::NotObsRinex) ;
            }
            let rnx = self.double_diff(rhs);
            let vec : Vec<Epoch> = Vec::new();
            Ok(vec)
        }
    CYCLE SLIPS CONFIRMATION
    */

    /// Filters out data that was not produced by given agency / station.
    /// This has no effect on records other than CLK RINEX.
    /// Example:
    /// ```
    /// use rinex::*;
    /// let mut rinex =
    ///     Rinex::from_file("../test_resources/CLK/V2/COD20352.CLK")
    ///         .unwrap();
    /// rinex
    ///     .clock_agency_retain_mut(vec!["GUAM","GODE","USN7"]);
    /// ```
    pub fn clock_agency_retain_mut(&mut self, filter: Vec<&str>) {
        if !self.is_clocks_rinex() {
            return; // does not apply
        }
        let record = self.record.as_mut_clock().unwrap();
        record.retain(|_, dtypes| {
            dtypes.retain(|_dtype, systems| {
                systems.retain(|system, _| {
                    if let Some(agency) = system.as_station() {
                        filter.contains(&agency.as_str())
                    } else {
                        false
                    }
                });
                systems.len() > 0
            });
            dtypes.len() > 0
        })
    }
    /// Writes self into given file.   
    /// Both header + record will strictly follow RINEX standards.   
    /// Record: refer to supported RINEX types
    pub fn to_file(&self, path: &str) -> Result<(), Error> {
        let mut writer = BufferedWriter::new(path)?;
        write!(writer, "{}", self.header.to_string())?;
        self.record.to_file(&self.header, &mut writer)?;
        Ok(())
    }
}

/*
 * Sampling related methods
 */
impl Rinex {
    /// Returns first [`Epoch`] encountered in time
    pub fn first_epoch(&self) -> Option<Epoch> {
        self.epoch().next()
    }

    /// Returns last [`Epoch`] encountered in time
    pub fn last_epoch(&self) -> Option<Epoch> {
        self.epoch().last()
    }

    /// Returns Duration of (time spanned by) this RINEX
    pub fn duration(&self) -> Option<Duration> {
        let start = self.first_epoch()?;
        let end = self.last_epoch()?;
        Some(end - start)
    }

    /// Form a [`Timeseries`] iterator spanning [Self::duration]
    /// with [Self::dominant_sample_rate] spacing
    pub fn timeseries(&self) -> Option<TimeSeries> {
        let start = self.first_epoch()?;
        let end = self.last_epoch()?;
        let dt = self.dominant_sample_rate()?;
        Some(TimeSeries::inclusive(start, end, dt))
    }

    /// Returns sample rate used by the data receiver.
    pub fn sample_rate(&self) -> Option<Duration> {
        self.header.sampling_interval
    }

    /// Returns dominant sample rate
    /// ```
    /// use rinex::prelude::*;
    /// let rnx = Rinex::from_file("../test_resources/MET/V2/abvi0010.15m")
    ///     .unwrap();
    /// assert_eq!(
    ///     rnx.dominant_sample_rate(),
    ///     Some(Duration::from_seconds(60.0)));
    /// ```
    pub fn dominant_sample_rate(&self) -> Option<Duration> {
        if let Some(dominant) = self
            .sampling_histogram()
            .into_iter()
            .max_by(|(_, x_pop), (_, y_pop)| x_pop.cmp(y_pop))
        {
            Some(dominant.0)
        } else {
            None
        }
    }

    /// ```
    /// use rinex::prelude::*;
    /// use itertools::Itertools;
    /// use std::collections::HashMap;
    /// let rinex = Rinex::from_file("../test_resources/NAV/V3/AMEL00NLD_R_20210010000_01D_MN.rnx")
    ///     .unwrap();
    ///  assert!(
    ///     rinex.sampling_histogram().sorted().eq(vec![
    ///         (Duration::from_seconds(15.0 * 60.0), 1),
    ///         (Duration::from_seconds(25.0 * 60.0), 1),
    ///         (Duration::from_seconds(4.0 * 3600.0 + 45.0 * 60.0), 2),
    ///         (Duration::from_seconds(5.0 * 3600.0 + 30.0 * 60.0), 1),
    ///     ]),
    ///     "sampling_histogram failed"
    /// );
    /// ```
    pub fn sampling_histogram(&self) -> Box<dyn Iterator<Item = (Duration, usize)> + '_> {
        // compute dt = |e_k+1 - e_k| : instantaneous epoch delta
        //              then compute an histogram on these intervals
        Box::new(
            self.epoch()
                .zip(self.epoch().skip(1))
                .map(|(ek, ekp1)| ekp1 - ek) // following step computes the histogram
                // and at the same time performs a .unique() like filter
                .fold(vec![], |mut list, dt| {
                    let mut found = false;
                    for (delta, pop) in list.iter_mut() {
                        if *delta == dt {
                            *pop += 1;
                            found = true;
                            break;
                        }
                    }
                    if !found {
                        list.push((dt, 1));
                    }
                    list
                })
                .into_iter(),
        )
    }

    /// Returns an iterator over unexpected data gaps,
    /// in the form ([`Epoch`], [`Duration`]), where
    /// epoch is the starting datetime, and its related duration.
    /// ```
    /// use std::str::FromStr;
    /// use rinex::prelude::{Rinex, Epoch, Duration};
    /// let rinex = Rinex::from_file("../test_resources/MET/V2/abvi0010.15m")
    ///     .unwrap();
    ///
    /// // when tolerance is set to None,
    /// // the reference sample rate is [Self::dominant_sample_rate].
    /// let mut tolerance : Option<Duration> = None;
    /// let gaps : Vec<_> = rinex.data_gaps(tolerance).collect();
    /// assert!(
    ///     rinex.data_gaps(None).eq(
    ///         vec![
    ///             (Epoch::from_str("2015-01-01T00:09:00 UTC").unwrap(), Duration::from_seconds(8.0 * 3600.0 + 51.0 * 60.0)),
    ///             (Epoch::from_str("2015-01-01T09:04:00 UTC").unwrap(), Duration::from_seconds(10.0 * 3600.0 + 21.0 * 60.0)),
    ///             (Epoch::from_str("2015-01-01T19:54:00 UTC").unwrap(), Duration::from_seconds(3.0 * 3600.0 + 1.0 * 60.0)),
    ///             (Epoch::from_str("2015-01-01T23:02:00 UTC").unwrap(), Duration::from_seconds(7.0 * 60.0)),
    ///             (Epoch::from_str("2015-01-01T23:21:00 UTC").unwrap(), Duration::from_seconds(31.0 * 60.0)),
    ///         ]),
    ///     "data_gaps(tol=None) failed"
    /// );
    ///
    /// // with a tolerance, we tolerate the given gap duration
    /// tolerance = Some(Duration::from_seconds(3600.0));
    /// let gaps : Vec<_> = rinex.data_gaps(tolerance).collect();
    /// assert!(
    ///     rinex.data_gaps(Some(Duration::from_seconds(3.0 * 3600.0))).eq(
    ///         vec![
    ///             (Epoch::from_str("2015-01-01T00:09:00 UTC").unwrap(), Duration::from_seconds(8.0 * 3600.0 + 51.0 * 60.0)),
    ///             (Epoch::from_str("2015-01-01T09:04:00 UTC").unwrap(), Duration::from_seconds(10.0 * 3600.0 + 21.0 * 60.0)),
    ///             (Epoch::from_str("2015-01-01T19:54:00 UTC").unwrap(), Duration::from_seconds(3.0 * 3600.0 + 1.0 * 60.0)),
    ///         ]),
    ///     "data_gaps(tol=3h) failed"
    /// );
    /// ```
    pub fn data_gaps(
        &self,
        tolerance: Option<Duration>,
    ) -> Box<dyn Iterator<Item = (Epoch, Duration)> + '_> {
        let sample_rate: Duration = match tolerance {
            Some(dt) => dt, // user defined
            None => {
                match self.dominant_sample_rate() {
                    Some(dt) => dt,
                    None => {
                        match self.sample_rate() {
                            Some(dt) => dt,
                            None => {
                                // not enough information
                                // this is probably not an Epoch iterated RINEX
                                return Box::new(Vec::<(Epoch, Duration)>::new().into_iter());
                            },
                        }
                    },
                }
            },
        };
        Box::new(
            self.epoch()
                .zip(self.epoch().skip(1))
                .filter_map(move |(ek, ekp1)| {
                    let dt = ekp1 - ek; // gap
                    if dt > sample_rate {
                        // too large
                        Some((ek, dt)) // retain starting datetime and gap duration
                    } else {
                        None
                    }
                }),
        )
    }
}

/*
 * Methods that return an Iterator exclusively.
 * These methods are used to browse data easily and efficiently.
 * It includes Format dependent extraction methods : one per format.
 */
use itertools::Itertools; // .unique()
use observation::ObservationData;

impl Rinex {
    pub fn epoch(&self) -> Box<dyn Iterator<Item = Epoch> + '_> {
        if let Some(r) = self.record.as_obs() {
            Box::new(r.iter().map(|((k, _), _)| *k))
        } else if let Some(r) = self.record.as_nav() {
            Box::new(r.iter().map(|(k, _)| *k))
        } else if let Some(r) = self.record.as_meteo() {
            Box::new(r.iter().map(|(k, _)| *k))
        } else if let Some(r) = self.record.as_clock() {
            Box::new(r.iter().map(|(k, _)| *k))
        } else if let Some(r) = self.record.as_ionex() {
            Box::new(r.iter().map(|(k, _)| *k))
        } else {
            panic!(
                "cannot get an epoch iterator for \"{:?}\" RINEX",
                self.header.rinex_type
            );
        }
    }

    /// Returns a unique [`Sv`] iterator, to navigate
    /// all Satellite Vehicles encountered and identified.
    /// This will panic if invoked on ATX, Meteo or IONEX records.
    /// In case of Clock RINEX, the returns the list of vehicles
    /// used as reference.
    /// ```
    /// use rinex::prelude::*;
    /// use rinex::sv; // sv!
    /// use std::str::FromStr; // sv!
    ///
    /// let rnx = Rinex::from_file("../test_resources/OBS/V2/aopr0010.17o")
    ///     .unwrap();
    /// let mut vehicles : Vec<_> = rnx.sv().collect(); // to run comparison
    /// vehicles.sort(); // to run comparison
    ///
    /// assert_eq!(vehicles, vec![
    ///     sv!("G01"), sv!("G03"), sv!("G06"),
    ///     sv!("G07"), sv!("G08"), sv!("G09"),
    ///     sv!("G11"), sv!("G14"), sv!("G16"),
    ///     sv!("G17"), sv!("G19"), sv!("G22"),
    ///     sv!("G23"), sv!("G26"), sv!("G27"),
    ///     sv!("G28"), sv!("G30"), sv!("G31"),
    ///     sv!("G32")]);
    /// ```
    pub fn sv(&self) -> Box<dyn Iterator<Item = Sv> + '_> {
        if let Some(record) = self.record.as_obs() {
            Box::new(
                // grab all vehicles identified through all Epochs
                // and fold them into a unique list
                record
                    .into_iter()
                    .map(|((_, _), (_clk, entries))| {
                        let sv: Vec<Sv> = entries.keys().cloned().collect();
                        sv
                    })
                    .fold(vec![], |mut list, new_items| {
                        for new in new_items {
                            if !list.contains(&new) {
                                // create a unique list
                                list.push(new);
                            }
                        }
                        list
                    })
                    .into_iter(),
            )
        } else if let Some(record) = self.record.as_nav() {
            Box::new(
                // grab all vehicles through all epochs,
                // fold them into a unique list
                record
                    .into_iter()
                    .flat_map(|(_, frames)| {
                        frames
                            .iter()
                            .filter_map(|fr| {
                                if let Some((_, sv, _)) = fr.as_eph() {
                                    Some(*sv)
                                } else if let Some((_, sv, _)) = fr.as_eop() {
                                    Some(*sv)
                                } else if let Some((_, sv, _)) = fr.as_ion() {
                                    Some(*sv)
                                } else if let Some((_, sv, _)) = fr.as_sto() {
                                    Some(*sv)
                                } else {
                                    None
                                }
                            })
                            .fold(vec![], |mut list, sv| {
                                list.push(sv);
                                list
                            })
                            .into_iter()
                    })
                    .unique(), /*.fold(vec![], |mut list, sv| {
                                   if !list.contains(&sv) {
                                       list.push(sv);
                                   }
                                   list
                               })
                               .into_iter(),
                               */
            )
        } else {
            panic!(
                ".sv() is not feasible on \"{:?}\" RINEX",
                self.header.rinex_type
            );
        }
        //} else if let Some(r) = self.record.as_clock() {
        //    for (_, dtypes) in r {
        //        for (_, systems) in dtypes {
        //            for (system, _) in systems {
        //                match system {
        //                    clocks::System::Sv(sv) => {
        //                        if !map.contains(sv) {
        //                            map.push(*sv);
        //                        }
        //                    },
        //                    _ => {},
        //                }
        //            }
        //        }
        //    }
        //}
        //map.sort();
        //map
    }

    /// List all [`Sv`] per epoch of appearance.
    /// ```
    /// use rinex::prelude::*;
    /// let rnx = Rinex::from_file("../test_resources/OBS/V2/aopr0010.17o")
    ///     .unwrap();
    ///
    /// let mut data = rnx.sv_epoch();
    ///
    /// if let Some((epoch, vehicles)) = data.nth(0) {
    ///     assert_eq!(epoch,Epoch::from_gregorian_utc(2017, 1, 1, 0, 0, 0, 0));
    ///     let expected = vec![
    ///         Sv::new(Constellation::GPS, 03),
    ///         Sv::new(Constellation::GPS, 08),
    ///         Sv::new(Constellation::GPS, 14),
    ///         Sv::new(Constellation::GPS, 16),
    ///         Sv::new(Constellation::GPS, 22),
    ///         Sv::new(Constellation::GPS, 23),
    ///         Sv::new(Constellation::GPS, 26),
    ///         Sv::new(Constellation::GPS, 27),
    ///         Sv::new(Constellation::GPS, 31),
    ///         Sv::new(Constellation::GPS, 32),
    ///     ];
    ///     assert_eq!(*vehicles, expected);
    /// }
    /// ```
    pub fn sv_epoch(&self) -> Box<dyn Iterator<Item = (Epoch, Vec<Sv>)> + '_> {
        if let Some(record) = self.record.as_obs() {
            Box::new(
                // grab all vehicles identified through all Epochs
                // and fold them into individual lists
                record.into_iter().map(|((epoch, _), (_clk, entries))| {
                    (*epoch, entries.keys().unique().cloned().collect())
                }),
            )
        } else if let Some(record) = self.record.as_nav() {
            Box::new(
                // grab all vehicles through all epochs,
                // fold them into individual lists
                record.into_iter().map(|(epoch, frames)| {
                    (
                        *epoch,
                        frames
                            .iter()
                            .filter_map(|fr| {
                                if let Some((_, sv, _)) = fr.as_eph() {
                                    Some(*sv)
                                } else if let Some((_, sv, _)) = fr.as_eop() {
                                    Some(*sv)
                                } else if let Some((_, sv, _)) = fr.as_ion() {
                                    Some(*sv)
                                } else if let Some((_, sv, _)) = fr.as_sto() {
                                    Some(*sv)
                                } else {
                                    None
                                }
                            })
                            .fold(vec![], |mut list, sv| {
                                if !list.contains(&sv) {
                                    list.push(sv);
                                }
                                list
                            }),
                    )
                }),
            )
        } else {
            panic!(
                ".sv_epoch() is not feasible on \"{:?}\" RINEX",
                self.header.rinex_type
            );
        }
    }
    /// Returns a (unique) Iterator over all identified [`Constellation`]s.
    /// ```
    /// use rinex::prelude::*;
    /// use itertools::Itertools; // .sorted()
    /// let rnx = Rinex::from_file("../test_resources/OBS/V3/ACOR00ESP_R_20213550000_01D_30S_MO.rnx")
    ///     .unwrap();
    ///
    /// assert!(
    ///     rnx.constellation().sorted().eq(
    ///         vec![
    ///             Constellation::GPS,
    ///             Constellation::Glonass,
    ///             Constellation::BeiDou,
    ///             Constellation::Galileo,
    ///         ]
    ///     ),
    ///     "parsed wrong GNSS context",
    /// );
    /// ```
    pub fn constellation(&self) -> Box<dyn Iterator<Item = Constellation> + '_> {
        // from .sv() (unique) iterator:
        //  create a unique list of Constellations
        Box::new(self.sv().map(|sv| sv.constellation).unique())
    }
    /// Returns an Iterator over Unique Constellations, per Epoch
    pub fn constellation_epoch(
        &self,
    ) -> Box<dyn Iterator<Item = (Epoch, Vec<Constellation>)> + '_> {
        Box::new(self.sv_epoch().map(|(epoch, svnn)| {
            (
                epoch,
                svnn.iter().map(|sv| sv.constellation).unique().collect(),
            )
        }))
    }
    /// Returns a (unique) Iterator over all identified [`Observable`]s.
    /// This will panic if invoked on other than OBS and Meteo RINEX.
    pub fn observable(&self) -> Box<dyn Iterator<Item = &Observable> + '_> {
        if let Some(_) = self.record.as_obs() {
            Box::new(
                self.observation()
                    .map(|(_, (_, svnn))| {
                        svnn.iter()
                            .flat_map(|(_sv, observables)| observables.keys())
                    })
                    .fold(vec![], |mut list, items| {
                        // create a unique list
                        for item in items {
                            if !list.contains(&item) {
                                list.push(item);
                            }
                        }
                        list
                    })
                    .into_iter(),
            )
        } else if let Some(_) = self.record.as_meteo() {
            Box::new(
                self.meteo()
                    .map(|(_, observables)| {
                        observables.keys()
                        //.copied()
                    })
                    .fold(vec![], |mut list, items| {
                        // create a unique list
                        for item in items {
                            if !list.contains(&item) {
                                list.push(item);
                            }
                        }
                        list
                    })
                    .into_iter(),
            )
        } else {
            panic!(
                ".observable() is not feasible on \"{:?}\" RINEX",
                self.header.rinex_type
            );
        }
    }
    /// Meteo RINEX record browsing method. Extracts data for this specific format.
    /// Data is sorted by [`Epoch`] then by [`Observable`].
    /// ```
    /// use rinex::prelude::*;
    /// let rnx = Rinex::from_file("../test_resources/MET/V2/abvi0010.15m")
    ///    .unwrap();
    /// for (epoch, observables) in rnx.meteo() {
    ///     println!(" *** Epoch:  {} ****", epoch);
    ///     for (observable, data) in observables {
    ///         println!("{} : {}", observable, data);
    ///     }
    /// }
    /// ```
    pub fn meteo(&self) -> Box<dyn Iterator<Item = (&Epoch, &HashMap<Observable, f64>)> + '_> {
        Box::new(
            self.record
                .as_meteo()
                .into_iter()
                .flat_map(|record| record.iter()),
        )
    }
    /// Returns Observation record iterator. Unlike other records,
    /// an [`EpochFlag`] is attached to each individual [`Epoch`]
    /// to either validated or invalidate it.
    /// Clock receiver offset (in seconds), if present, are defined for each individual
    /// [`Epoch`].
    /// Phase data is preserved as exposed in the file, use the processing
    /// methods in case you need to scale it, or align its origin (starting point) for example.
    /// ```
    /// use rinex::prelude::*;
    /// use rinex::{observable, sv}; // macros
    /// use std::str::FromStr; // observable!, sv!
    ///
    /// let rnx = Rinex::from_file("../test_resources/CRNX/V3/KUNZ00CZE.crx")
    ///    .unwrap();
    ///
    /// for ((epoch, flag), (clock_offset, vehicles)) in rnx.observation() {
    ///     assert!(flag.is_ok()); // no invalid epochs in this file
    ///     assert!(clock_offset.is_none()); // we don't have an example for this, at the moment
    ///     for (sv, observations) in vehicles {
    ///         if *sv == sv!("E01") {
    ///             for (observable, observation) in observations {
    ///                 if *observable == observable!("L1C") {
    ///                     if let Some(lli) = observation.lli {
    ///                         // A flag might be attached to each observation.
    ///                         // Implemented as `bitflag`, it supports bit masking operations
    ///                     }
    ///                     if let Some(snri) = observation.snr {
    ///                         // SNR indicator might exist too
    ///                     }
    ///                 }
    ///             }
    ///         }
    ///     }
    /// }
    /// ```
    pub fn observation(
        &self,
    ) -> Box<
        dyn Iterator<
                Item = (
                    &(Epoch, EpochFlag),
                    &(
                        Option<f64>,
                        BTreeMap<Sv, HashMap<Observable, ObservationData>>,
                    ),
                ),
            > + '_,
    > {
        Box::new(
            self.record
                .as_obs()
                .into_iter()
                .flat_map(|record| record.iter()),
        )
    }
}

/*
 * OBS RINEX specific methods: only available on crate feature.
 * Either specific Iterators, or meaningful data we can extract.
 */

#[cfg(feature = "obs")]
#[cfg_attr(docrs, doc(cfg(feature = "obs")))]
impl Rinex {
    /// Returns ([`Epoch`] [`EpochFlag`]) iterator, where each {`EpochFlag`]
    /// validates or invalidates related [`Epoch`]
    /// ```
    /// use rinex::prelude::Rinex;
    /// let rnx = Rinex::from_file("../test_resources/OBS/V3/DUTH0630.22O")
    ///     .unwrap();
    /// for (epoch, flag) in rnx.epoch_flag() {
    ///     assert!(flag.is_ok()); // no invalid epoch
    /// }
    /// ```
    pub fn epoch_flag(&self) -> Box<dyn Iterator<Item = (Epoch, EpochFlag)> + '_> {
        Box::new(self.observation().map(|(e, _)| *e))
    }
    /// Returns an Iterator over all abnormal [`Epoch`]s
    /// and reports given event nature.  
    /// Refer to [`epoch::EpochFlag`] for all possible events.  
    /// ```
    /// use rinex::prelude::Rinex;
    /// let rnx = Rinex::from_file("../test_resources/OBS/V3/DUTH0630.22O")
    ///     .unwrap();
    /// ```
    pub fn epoch_anomalies(&self) -> Box<dyn Iterator<Item = (Epoch, EpochFlag)> + '_> {
        Box::new(self.epoch_flag().filter_map(
            |(e, f)| {
                if !f.is_ok() {
                    Some((e, f))
                } else {
                    None
                }
            },
        ))
    }
    /// Returns an iterator over all [`Epoch`]s that have
    /// an [`EpochFlag::Ok`] flag attached to them
    /// ```
    /// use rinex::prelude::Rinex;
    /// let rnx = Rinex::from_file("../test_resources/OBS/V3/DUTH0630.22O")
    ///     .unwrap();
    /// ```
    pub fn epoch_ok(&self) -> Box<dyn Iterator<Item = Epoch> + '_> {
        Box::new(
            self.epoch_flag()
                .filter_map(|(e, f)| if f.is_ok() { Some(e) } else { None }),
        )
    }
    /// Returns an iterator over all [`Epoch`]s where
    /// a Cycle Slip is declared by the receiver
    /// ```
    /// use rinex::prelude::Rinex;
    /// let rnx = Rinex::from_file("../test_resources/OBS/V3/DUTH0630.22O")
    ///     .unwrap();
    /// ```
    pub fn epoch_cs(&self) -> Box<dyn Iterator<Item = Epoch> + '_> {
        Box::new(self.epoch_flag().filter_map(|(e, f)| {
            if f == EpochFlag::CycleSlip {
                Some(e)
            } else {
                None
            }
        }))
    }
    /// Returns an iterator over receiver clock offsets, expressed in seconds.
<<<<<<< HEAD
    /// Such information is kind of rare (modern / dual frequency receivers), and we don't have a compelling example yet.   
=======
    /// Such information is kind of rare (modern / dual frequency receivers?)
    /// and we don't have a compelling example yet.
>>>>>>> cc438ace
    /// ```
    /// use rinex::prelude::Rinex;
    /// let rnx = Rinex::from_file("../test_resources/OBS/V3/DUTH0630.22O")
    ///     .unwrap();
    /// for ((epoch, flag), clk) in rnx.receiver_clock() {
    ///     // epoch: [hifitime::Epoch]
    ///     // flag: [EpochFlag]
    ///     // clk: receiver clock offset [s]
    /// }
    /// ```
    pub fn receiver_clock(&self) -> Box<dyn Iterator<Item = ((Epoch, EpochFlag), f64)> + '_> {
        Box::new(self.observation().filter_map(|(e, (clk, _))| {
            if let Some(clk) = clk {
                Some((*e, *clk))
            } else {
                None
            }
        }))
    }
    /// Returns an iterator over raw phase data, expressed in whole cycles.
    /// ```
    /// use rinex::prelude::*;
    /// use rinex::observable;
    /// use std::str::FromStr;
    ///
    /// let rnx = Rinex::from_file("../test_resources/OBS/V2/AJAC3550.21O")
    ///     .unwrap();
    /// // example: design a L1 signal iterator
    /// let phase_l1c = rnx.carrier_phase()
    ///     .filter_map(|(e, sv, obs, value)| {
    ///         if *obs == observable!("L1C") {
    ///             Some((e, sv, value))
    ///         } else {
    ///             None
    ///         }
    ///     });
    /// ```
    pub fn carrier_phase(
        &self,
    ) -> Box<dyn Iterator<Item = ((Epoch, EpochFlag), Sv, &Observable, f64)> + '_> {
        Box::new(self.observation().flat_map(|(e, (_, vehicles))| {
            vehicles.iter().flat_map(|(sv, observations)| {
                observations.iter().filter_map(|(obs, obsdata)| {
                    if obs.is_phase_observable() {
                        Some((*e, *sv, obs, obsdata.obs))
                    } else {
                        None
                    }
                })
            })
        }))
    }
    /// Returns an iterator over pseudo range observations.
    /// ```
    /// use rinex::prelude::*;
    /// use rinex::observable;
    /// use std::str::FromStr;
    ///
    /// let rnx = Rinex::from_file("../test_resources/OBS/V2/AJAC3550.21O")
    ///     .unwrap();
    /// // example: design a C1 pseudo range iterator
    /// let c1 = rnx.pseudo_range()
    ///     .filter_map(|(e, sv, obs, value)| {
    ///         if *obs == observable!("C1") {
    ///             Some((e, sv, value))
    ///         } else {
    ///             None
    ///         }
    ///     });
    /// ```
    pub fn pseudo_range(
        &self,
    ) -> Box<dyn Iterator<Item = ((Epoch, EpochFlag), Sv, &Observable, f64)> + '_> {
        Box::new(self.observation().flat_map(|(e, (_, vehicles))| {
            vehicles.iter().flat_map(|(sv, observations)| {
                observations.iter().filter_map(|(obs, obsdata)| {
                    if obs.is_pseudorange_observable() {
                        Some((*e, *sv, obs, obsdata.obs))
                    } else {
                        None
                    }
                })
            })
        }))
    }
    /// Returns an iterator over doppler shifts. A positive doppler
    /// means Sv is moving towards receiver.
    /// ```
    /// use rinex::prelude::*;
    /// use rinex::observable;
    /// use std::str::FromStr;
    ///
    /// let rnx = Rinex::from_file("../test_resources/OBS/V2/AJAC3550.21O")
    ///     .unwrap();
    /// // example: design a L1 signal doppler iterator
    /// let doppler_l1 = rnx.doppler()
    ///     .filter_map(|(e, sv, obs, value)| {
    ///         if *obs == observable!("D1") {
    ///             Some((e, sv, value))
    ///         } else {
    ///             None
    ///         }
    ///     });
    /// ```
    pub fn doppler(
        &self,
    ) -> Box<dyn Iterator<Item = ((Epoch, EpochFlag), Sv, &Observable, f64)> + '_> {
        Box::new(self.observation().flat_map(|(e, (_, vehicles))| {
            vehicles.iter().flat_map(|(sv, observations)| {
                observations.iter().filter_map(|(obs, obsdata)| {
                    if obs.is_doppler_observable() {
                        Some((*e, *sv, obs, obsdata.obs))
                    } else {
                        None
                    }
                })
            })
        }))
    }
    /// Returns an iterator over signal strength observations.
    /// ```
    /// use rinex::prelude::*;
    /// use rinex::observable;
    /// use std::str::FromStr;
    ///
    /// let rnx = Rinex::from_file("../test_resources/OBS/V2/AJAC3550.21O")
    ///     .unwrap();
    /// // example: design a S1: L1 strength iterator
    /// let ssi_l1 = rnx.ssi()
    ///     .filter_map(|(e, sv, obs, value)| {
    ///         if *obs == observable!("S1") {
    ///             Some((e, sv, value))
    ///         } else {
    ///             None
    ///         }
    ///     });
    /// ```
    pub fn ssi(&self) -> Box<dyn Iterator<Item = ((Epoch, EpochFlag), Sv, &Observable, f64)> + '_> {
        Box::new(self.observation().flat_map(|(e, (_, vehicles))| {
            vehicles.iter().flat_map(|(sv, observations)| {
                observations.iter().filter_map(|(obs, obsdata)| {
                    if obs.is_ssi_observable() {
                        Some((*e, *sv, obs, obsdata.obs))
                    } else {
                        None
                    }
                })
            })
        }))
    }
}

#[cfg(feature = "nav")]
use crate::navigation::{
    BdModel, EopMessage, Ephemeris, IonMessage, KbModel, NavFrame, NavMsgType, NgModel, StoMessage,
};

//#[cfg(feature = "nav")]
//use hifitime::Unit;
//.sv_speed()

#[cfg(feature = "nav")]
use map_3d::ecef2geodetic;

/*
 * NAV RINEX specific methods: only available on crate feature.
 * Either specific Iterators, or meaningful data we can extract.
 */
#[cfg(feature = "nav")]
#[cfg_attr(docrs, doc(cfg(feature = "nav")))]
impl Rinex {
    /// Returns NAV frames interator (any types).
    /// NAV record may contain several different types of frames.
    /// ```
    /// use rinex::prelude::*;
    /// use rinex::navigation::NavMsgType;
    /// let rinex = Rinex::from_file("../test_resources/NAV/V2/amel0010.21g")
    ///     .unwrap();
    /// for (epoch, nav_frames) in rinex.navigation() {
    ///     for frame in nav_frames {
    ///         // this record only contains ephemeris frames
    ///         assert!(frame.as_eph().is_some());
    ///         assert!(frame.as_ion().is_none());
    ///         assert!(frame.as_eop().is_none());
    ///         assert!(frame.as_sto().is_none());
    ///         if let Some((msg, sv, data)) = frame.as_eph() {
    ///             // this record only contains legacy frames
    ///             assert_eq!(msg, NavMsgType::LNAV);
    ///         }
    ///     }
    /// }
    /// ```
    pub fn navigation(&self) -> Box<dyn Iterator<Item = (&Epoch, &Vec<NavFrame>)> + '_> {
        Box::new(
            self.record
                .as_nav()
                .into_iter()
                .flat_map(|record| record.iter()),
        )
    }
    /// Returns a Unique Iterator over [`NavMsgType`]s that were identified
    /// ```
    /// use rinex::prelude::*;
    /// use rinex::navigation::NavMsgType;
    /// let rinex = Rinex::from_file("../test_resources/NAV/V2/amel0010.21g")
    ///     .unwrap();
    /// assert!(
    ///     rinex.nav_msg_type().eq(
    ///         vec![NavMsgType::LNAV],
    ///     ),
    ///     "this file only contains legacy frames"
    /// );
    /// ```
    pub fn nav_msg_type(&self) -> Box<dyn Iterator<Item = NavMsgType> + '_> {
        Box::new(
            self.navigation()
                .map(|(_, frames)| {
                    frames
                        .into_iter()
                        .filter_map(|fr| {
                            if let Some((msg, _, _)) = fr.as_eph() {
                                Some(msg)
                            } else if let Some((msg, _, _)) = fr.as_ion() {
                                Some(msg)
                            } else if let Some((msg, _, _)) = fr.as_eop() {
                                Some(msg)
                            } else if let Some((msg, _, _)) = fr.as_sto() {
                                Some(msg)
                            } else {
                                None
                            }
                        })
                        .fold(vec![], |mut list, msg| {
                            list.push(msg);
                            list
                        })
                        .into_iter()
                })
                .fold(vec![], |mut list, items| {
                    for item in items {
                        if !list.contains(&item) {
                            list.push(item); // create a unique list
                        }
                    }
                    list
                })
                .into_iter(),
        )
    }
    /// Returns Ephemeris frames interator.
    /// ```
    /// use rinex::prelude::*;
    /// use rinex::navigation::NavMsgType;
    /// let rinex = Rinex::from_file("../test_resources/NAV/V2/amel0010.21g")
    ///     .unwrap();
    /// for (epoch, (msg, sv, data)) in rinex.ephemeris() {
    ///     // this record only contains Legacy NAV frames
    ///     assert_eq!(msg, NavMsgType::LNAV);
    /// }
    /// ```
    pub fn ephemeris(
        &self,
    ) -> Box<dyn Iterator<Item = (&Epoch, (NavMsgType, &Sv, &Ephemeris))> + '_> {
        Box::new(self.navigation().flat_map(|(e, frames)| {
            frames.iter().filter_map(move |fr| {
                if let Some((msg, sv, eph)) = fr.as_eph() {
                    Some((e, (msg, sv, eph)))
                } else {
                    None
                }
            })
        }))
    }
    /// Returns iterator over Sv (embedded) clock offset (s), drift (s.s⁻¹) and
    /// drift rate (s.s⁻²)
    /// ```
    /// use rinex::prelude::*;
    /// let mut rinex = Rinex::from_file("../test_resources/NAV/V3/CBW100NLD_R_20210010000_01D_MN.rnx")
    ///     .unwrap();
    /// for (epoch, (sv, (offset, clock_dr, clock_drr))) in rinex.sv_clock() {
    ///     // sv: satellite vehicle
    ///     // offset [s]
    ///     // dr: clock drift [s.s⁻¹]
    ///     // drr: clock drift rate [s.s⁻²]
    /// }
    /// ```
    pub fn sv_clock(&self) -> Box<dyn Iterator<Item = (Epoch, (Sv, (f64, f64, f64)))> + '_> {
        Box::new(
            self.ephemeris()
                .map(|(e, (_, sv, data))| (*e, (*sv, data.sv_clock()))),
        )
    }
    /// Returns an Iterator over Sv position vectors,
    /// expressed in meters ECEF for all Epochs.
    /// ```
    /// use rinex::prelude::*;
    ///
    /// let mut rinex =
    ///     Rinex::from_file("../test_resources/NAV/V3/ESBC00DNK_R_20201770000_01D_MN.rnx.gz")
    ///         .unwrap();
    ///
    /// for (epoch, (sv, x, y, z)) in rinex.sv_position() {
    ///     // sv: satellite vehicle
    ///     // x: x(t) [m ECEF]
    ///     // y: y(t) [m ECEF]
    ///     // z: z(t) [m ECEF]
    /// }
    /// ```
    pub fn sv_position(&self) -> Box<dyn Iterator<Item = (Epoch, (Sv, f64, f64, f64))> + '_> {
        Box::new(self.ephemeris().filter_map(|(e, (_, sv, ephemeris))| {
            if let Some((x, y, z)) = ephemeris.sv_position(sv, *e) {
                Some((*e, (*sv, x, y, z)))
            } else {
                // we might not be able to evaluate (x, y, z)
                // for every single epoch, for example if some
                // ephemeris parameters (Kepler, Perturbations)
                // are missing for this epoch
                None
            }
        }))
    }
    /// Returns an Iterator over Sv position vectors,
    /// expressed as geodetic coordinates, with latitude and longitude
    /// in decimal degrees.
    /// ```
    /// use rinex::prelude::*;
    ///
    /// let mut rinex =
    ///     Rinex::from_file("../test_resources/NAV/V3/ESBC00DNK_R_20201770000_01D_MN.rnx.gz")
    ///         .unwrap();
    ///
    /// for (epoch, (sv, lat, lon, alt)) in rinex.sv_position_geo() {
    ///     // sv: satellite vehicle
    ///     // lat [ddeg]
    ///     // lon [ddeg]
    ///     // alt: [m ECEF]
    /// }
    /// ```
    pub fn sv_position_geo(&self) -> Box<dyn Iterator<Item = (Epoch, (Sv, f64, f64, f64))> + '_> {
        Box::new(self.sv_position().map(|(e, (sv, x, y, z))| {
            let (lat, lon, alt) = ecef2geodetic(x, y, z, map_3d::Ellipsoid::WGS84);
            (e, (sv, lat, lon, alt))
        }))
    }
    /// Returns Iterator over Sv speed vectors, expressed in m/s ECEF.
    /// ```
    /// use rinex::prelude::*;
    ///
    /// let mut rinex =
    ///     Rinex::from_file("../test_resources/NAV/V3/ESBC00DNK_R_20201770000_01D_MN.rnx.gz")
    ///         .unwrap();
    ///
    /// //for (epoch, (sv, sv_x, sv_y, sv_z)) in rinex.sv_speed() {
    /// //    // sv_x : m/s
    /// //    // sv_y : m/s
    /// //    // sv_z : m/s
    /// //}
    /// ```
    pub fn sv_speed(&self) -> Box<dyn Iterator<Item = (Epoch, (Sv, f64, f64, f64))> + '_> {
        todo!("sv_speed");
        //Box::new(
        //    self.sv_position()
        //    self.sv_position()
        //        .skip(1)
        //)
    }
    /// Returns an Iterator over Sv elevation and azimuth angles,
    /// both expressed in degrees.
    /// A reference ground position must be known:
    ///   - either it is defined in [Header]
    ///   - otherwise it can be superceeded by user defined position
    ///   - if none of these conditions are matched, method will panic
    /// ```
    /// use rinex::wgs84;
    /// use rinex::prelude::*;
    /// let ref_pos = wgs84!(3582105.291, 532589.7313, 5232754.8054);
    ///
    /// let rinex = Rinex::from_file("../test_resources/NAV/V3/ESBC00DNK_R_20201770000_01D_MN.rnx.gz")
    ///     .unwrap();
    ///
    /// let data = rinex.sv_elevation_azimuth(Some(ref_pos));
    /// for (epoch, (sv, (elev, azim))) in data {
    ///     // azim: azimuth in °
    ///     // elev: elevation in °
    /// }
    /// ```
    pub fn sv_elevation_azimuth(
        &self,
        ref_position: Option<GroundPosition>,
    ) -> Box<dyn Iterator<Item = (Epoch, (Sv, (f64, f64)))> + '_> {
        let ground_position = match ref_position {
            Some(pos) => pos, // user value superceeds, in case it is passed
            _ => {
                // header must contain this information
                // otherwise, calculation is not feasible
                if let Some(pos) = self.header.ground_position {
                    pos
                } else {
                    panic!("sv_elevation_azimuth(): needs a reference position");
                }
            },
        };
        Box::new(
            self.ephemeris()
                .filter_map(move |(epoch, (_, sv, ephemeris))| {
                    if let Some((elev, azim)) = ephemeris.sv_elev_azim(sv, *epoch, ground_position)
                    {
                        Some((*epoch, (*sv, (elev, azim))))
                    } else {
                        None // calculations may not be feasible,
                             // mainly when mandatory ephemeris broadcasts are missing
                    }
                }),
        )
    }
    /// Returns [`IonMessage`] frames Iterator
    pub fn ionosphere_models(
        &self,
    ) -> Box<dyn Iterator<Item = (&Epoch, (NavMsgType, &Sv, &IonMessage))> + '_> {
        Box::new(self.navigation().flat_map(|(e, frames)| {
            frames.iter().filter_map(move |fr| {
                if let Some((msg, sv, ion)) = fr.as_ion() {
                    Some((e, (msg, sv, ion)))
                } else {
                    None
                }
            })
        }))
    }
    /// Returns [`KbModel`] Iterator
    /// ```
    /// use rinex::prelude::*;
    /// use rinex::navigation::KbRegionCode;
    /// let rnx = Rinex::from_file("../test_resources/NAV/V4/KMS300DNK_R_20221591000_01H_MN.rnx.gz")
    ///     .unwrap();
    /// for (epoch, kb_model) in rnx.klobuchar_models() {
    ///     let alpha = kb_model.alpha;
    ///     let beta = kb_model.beta;
    ///     // we only have this example at the moment
    ///     assert_eq!(kb_model.region, KbRegionCode::WideArea);
    /// }
    /// ```
    pub fn klobuchar_models(&self) -> Box<dyn Iterator<Item = (Epoch, KbModel)> + '_> {
        Box::new(self.ionosphere_models().filter_map(|(e, (_, _, ion))| {
            if let Some(kb) = ion.as_klobuchar() {
                Some((*e, *kb))
            } else {
                None
            }
        }))
    }
    /// Returns [`NgModel`] Iterator
    /// ```
    /// use rinex::prelude::*;
    /// let rnx = Rinex::from_file("../test_resources/NAV/V4/KMS300DNK_R_20221591000_01H_MN.rnx.gz")
    ///     .unwrap();
    /// for (epoch, ng_model) in rnx.nequick_g_models() {
    ///     let (a0, a1, a2) = ng_model.a;
    ///     let region = ng_model.region; // bitflag: supports bitmasking operations
    /// }
    /// ```
    pub fn nequick_g_models(&self) -> Box<dyn Iterator<Item = (Epoch, NgModel)> + '_> {
        Box::new(self.ionosphere_models().filter_map(|(e, (_, _, ion))| {
            if let Some(model) = ion.as_nequick_g() {
                Some((*e, *model))
            } else {
                None
            }
        }))
    }
    /// Returns [`BdModel`] Iterator
    /// ```
    /// use rinex::prelude::*;
    /// let rnx = Rinex::from_file("../test_resources/NAV/V4/KMS300DNK_R_20221591000_01H_MN.rnx.gz")
    ///     .unwrap();
    /// for (epoch, bd_model) in rnx.bdgim_models() {
    ///     let alpha_tecu = bd_model.alpha;
    /// }
    /// ```
    pub fn bdgim_models(&self) -> Box<dyn Iterator<Item = (Epoch, BdModel)> + '_> {
        Box::new(self.ionosphere_models().filter_map(|(e, (_, _, ion))| {
            if let Some(model) = ion.as_bdgim() {
                Some((*e, *model))
            } else {
                None
            }
        }))
    }
    /// Returns [`StoMessage`] frames Iterator
    /// ```
    /// use rinex::prelude::*;
    /// let rnx = Rinex::from_file("../test_resources/NAV/V4/KMS300DNK_R_20221591000_01H_MN.rnx.gz")
    ///     .unwrap();
    /// for (epoch, (msg, sv, data)) in rnx.system_time_offset() {
    ///    let system = data.system.clone(); // time system
    ///    let utc = data.utc.clone(); // UTC provider
    ///    let t_tm = data.t_tm; // message transmission time in week seconds
    ///    let (a, dadt, ddadt) = data.a;
    /// }
    /// ```
    pub fn system_time_offset(
        &self,
    ) -> Box<dyn Iterator<Item = (&Epoch, (NavMsgType, &Sv, &StoMessage))> + '_> {
        Box::new(self.navigation().flat_map(|(e, frames)| {
            frames.iter().filter_map(move |fr| {
                if let Some((msg, sv, sto)) = fr.as_sto() {
                    Some((e, (msg, sv, sto)))
                } else {
                    None
                }
            })
        }))
    }
    /// Returns [`EopMessage`] frames Iterator
    /// ```
    /// use rinex::prelude::*;
    /// let rnx = Rinex::from_file("../test_resources/NAV/V4/KMS300DNK_R_20221591000_01H_MN.rnx.gz")
    ///     .unwrap();
    /// for (epoch, (msg, sv, eop)) in rnx.earth_orientation() {
    ///     let (x, dxdt, ddxdt) = eop.x;
    ///     let (y, dydt, ddydt) = eop.x;
    ///     let t_tm = eop.t_tm;
    ///     let (u, dudt, ddudt) = eop.delta_ut1;
    /// }
    /// ```
    pub fn earth_orientation(
        &self,
    ) -> Box<dyn Iterator<Item = (&Epoch, (NavMsgType, &Sv, &EopMessage))> + '_> {
        Box::new(self.navigation().flat_map(|(e, frames)| {
            frames.iter().filter_map(move |fr| {
                if let Some((msg, sv, eop)) = fr.as_eop() {
                    Some((e, (msg, sv, eop)))
                } else {
                    None
                }
            })
        }))
    }
}

/*
 * Meteo RINEX specific methods: only available on crate feature.
 * Either specific Iterators, or meaningful data we can extract.
 */
#[cfg(feature = "meteo")]
#[cfg_attr(docrs, doc(cfg(feature = "meteo")))]
impl Rinex {
    /// Returns temperature data iterator, values expressed in Celcius degrees
    /// ```
    /// use rinex::prelude::*;
    /// let rinex = Rinex::from_file("../test_resources/MET/V2/abvi0010.15m")
    ///     .unwrap();
    /// for (epoch, tmp) in rinex.temperature() {
    ///     println!("ts: {}, value: {} °C", epoch, tmp);
    /// }
    /// ```
    pub fn temperature(&self) -> Box<dyn Iterator<Item = (Epoch, f64)> + '_> {
        Box::new(self.meteo().flat_map(|(epoch, v)| {
            v.iter().filter_map(|(k, value)| {
                if *k == Observable::Temperature {
                    Some((*epoch, *value))
                } else {
                    None
                }
            })
        }))
    }
    /// Returns pressure data iterator, values expressed in hPa
    /// ```
    /// use rinex::prelude::*;
    /// let rinex = Rinex::from_file("../test_resources/MET/V2/abvi0010.15m")
    ///     .unwrap();
    /// for (epoch, p) in rinex.pressure() {
    ///     println!("ts: {}, value: {} hPa", epoch, p);
    /// }
    /// ```
    pub fn pressure(&self) -> Box<dyn Iterator<Item = (Epoch, f64)> + '_> {
        Box::new(self.meteo().flat_map(|(epoch, v)| {
            v.iter().filter_map(|(k, value)| {
                if *k == Observable::Pressure {
                    Some((*epoch, *value))
                } else {
                    None
                }
            })
        }))
    }
    /// Returns moisture rate iterator, values expressed in saturation rate percentage
    /// ```
    /// use rinex::prelude::*;
    /// let rinex = Rinex::from_file("../test_resources/MET/V2/abvi0010.15m")
    ///     .unwrap();
    /// for (epoch, value) in rinex.moisture() {
    ///     println!("ts: {}, value: {} %", epoch, value);
    /// }
    /// ```
    pub fn moisture(&self) -> Box<dyn Iterator<Item = (Epoch, f64)> + '_> {
        Box::new(self.meteo().flat_map(|(epoch, v)| {
            v.iter().filter_map(|(k, value)| {
                if *k == Observable::HumidityRate {
                    Some((*epoch, *value))
                } else {
                    None
                }
            })
        }))
    }
    /// Returns wind speed observations iterator, values in m/s
    /// ```
    /// use rinex::prelude::*;
    /// let rinex = Rinex::from_file("../test_resources/MET/V2/abvi0010.15m")
    ///     .unwrap();
    /// for (epoch, speed) in rinex.wind_speed() {
    ///     println!("ts: {}, value: {} m/s", epoch, speed);
    /// }
    /// ```
    pub fn wind_speed(&self) -> Box<dyn Iterator<Item = (Epoch, f64)> + '_> {
        Box::new(self.meteo().flat_map(|(epoch, v)| {
            v.iter().filter_map(|(k, value)| {
                if *k == Observable::WindSpeed {
                    Some((*epoch, *value))
                } else {
                    None
                }
            })
        }))
    }
    /// Returns wind direction observations as azimuth in degrees
    /// ```
    /// use rinex::prelude::*;
    /// let rinex = Rinex::from_file("../test_resources/MET/V2/abvi0010.15m")
    ///     .unwrap();
    /// for (epoch, azimuth) in rinex.wind_direction() {
    ///     println!("ts: {}, azimuth: {}°", epoch, azimuth);
    /// }
    /// ```
    pub fn wind_direction(&self) -> Box<dyn Iterator<Item = (Epoch, f64)> + '_> {
        Box::new(self.meteo().flat_map(|(epoch, v)| {
            v.iter().filter_map(|(k, value)| {
                if *k == Observable::WindDirection {
                    Some((*epoch, *value))
                } else {
                    None
                }
            })
        }))
    }
    /// Returns rain increment observations iterator, values in tenth of mm.
    /// Each value represents the accumulated rain drop in between two observations.
    /// ```
    /// use rinex::prelude::*;
    /// let rinex = Rinex::from_file("../test_resources/MET/V2/abvi0010.15m")
    ///     .unwrap();
    /// for (epoch, ri) in rinex.rain_increment() {
    ///     println!("ts: {}, accumulated: {} mm/10", epoch, ri);
    /// }
    /// ```
    pub fn rain_increment(&self) -> Box<dyn Iterator<Item = (Epoch, f64)> + '_> {
        Box::new(self.meteo().flat_map(|(epoch, v)| {
            v.iter().filter_map(|(k, value)| {
                if *k == Observable::RainIncrement {
                    Some((*epoch, *value))
                } else {
                    None
                }
            })
        }))
    }
    /// Returns total (wet+dry) Zenith delay, in mm
    /// ```
    /// use rinex::prelude::*;
    /// let mut rinex = Rinex::from_file("../test_resources/MET/V2/abvi0010.15m")
    ///     .unwrap();
    /// for (epoch, value) in rinex.zenith_delay() {
    ///     println!("ts: {}, value: {} mm", epoch, value);
    /// }
    /// ```
    pub fn zenith_delay(&self) -> Box<dyn Iterator<Item = (Epoch, f64)> + '_> {
        Box::new(self.meteo().flat_map(|(epoch, v)| {
            v.iter().filter_map(|(k, value)| {
                if *k == Observable::ZenithTotalDelay {
                    Some((*epoch, *value))
                } else {
                    None
                }
            })
        }))
    }
    /// Returns Zenith dry delay, in mm
    /// ```
    /// use rinex::prelude::*;
    /// let mut rinex = Rinex::from_file("../test_resources/MET/V2/abvi0010.15m")
    ///     .unwrap();
    /// for (epoch, value) in rinex.zenith_dry_delay() {
    ///     println!("ts: {}, value: {} mm", epoch, value);
    /// }
    /// ```
    pub fn zenith_dry_delay(&self) -> Box<dyn Iterator<Item = (Epoch, f64)> + '_> {
        Box::new(self.meteo().flat_map(|(epoch, v)| {
            v.iter().filter_map(|(k, value)| {
                if *k == Observable::ZenithDryDelay {
                    Some((*epoch, *value))
                } else {
                    None
                }
            })
        }))
    }
    /// Returns Zenith wet delay, in mm
    /// ```
    /// use rinex::prelude::*;
    /// let mut rinex = Rinex::from_file("../test_resources/MET/V2/abvi0010.15m")
    ///     .unwrap();
    /// for (epoch, value) in rinex.zenith_wet_delay() {
    ///     println!("ts: {}, value: {} mm", epoch, value);
    /// }
    /// ```
    pub fn zenith_wet_delay(&self) -> Box<dyn Iterator<Item = (Epoch, f64)> + '_> {
        Box::new(self.meteo().flat_map(|(epoch, v)| {
            v.iter().filter_map(|(k, value)| {
                if *k == Observable::ZenithWetDelay {
                    Some((*epoch, *value))
                } else {
                    None
                }
            })
        }))
    }
    /// Returns true if rain was detected during this time frame.
    /// ```
    /// use std::str::FromStr;
    /// use rinex::{filter, Rinex};
    /// use rinex::preprocessing::*; // .filter()
    /// let rinex = Rinex::from_file("../test_resources/MET/V2/abvi0010.15m")
    ///     .unwrap();
    /// // cropping time frame requires the "processing" feature
    /// let rinex = rinex
    ///                 .filter(filter!(">= 2015-01-01T19:00:00 UTC"))
    ///                 .filter(filter!(" < 2015-01-01T20:00:00 UTC"));
    /// assert_eq!(rinex.rain_detected(), false);
    /// ```
    pub fn rain_detected(&self) -> bool {
        for (_, ri) in self.rain_increment() {
            if ri > 0.0 {
                return true;
            }
        }
        false
    }
    /// Returns total accumulated rain in tenth of mm, within this time frame
    /// ```
    /// use std::str::FromStr;
    /// use rinex::{filter, Rinex};
    /// use rinex::preprocessing::*; // .filter()
    /// let rinex = Rinex::from_file("../test_resources/MET/V2/abvi0010.15m")
    ///     .unwrap();
    /// // cropping time frame requires the "processing" feature
    /// let rinex = rinex
    ///                 .filter(filter!(">= 2015-01-01T19:00:00 UTC"))
    ///                 .filter(filter!(" < 2015-01-01T19:30:00 UTC"));
    /// assert_eq!(rinex.accumulated_rain(), 0.0);
    /// assert_eq!(rinex.rain_detected(), false);
    /// ```
    pub fn accumulated_rain(&self) -> f64 {
        self.rain_increment()
            .zip(self.rain_increment().skip(1))
            .fold(0_f64, |mut acc, ((_, rk), (_, rkp1))| {
                if acc == 0.0_f64 {
                    acc = rkp1; // we take r(0) as starting offset
                } else {
                    acc += rkp1 - rk; // then accumulate the deltas
                }
                acc
            })
    }
    /// Returns true if hail was detected during this time frame
    /// ```
    /// use std::str::FromStr;
    /// use rinex::{filter, Rinex};
    /// use rinex::preprocessing::*; // .filter()
    /// let mut rinex = Rinex::from_file("../test_resources/MET/V2/abvi0010.15m")
    ///     .unwrap();
    /// // cropping time frame requires the "processing" feature
    /// let rinex = rinex
    ///                 .filter(filter!(">= 2015-01-01T19:00:00 UTC"))
    ///                 .filter(filter!(" < 2015-01-01T20:00:00 UTC"));
    /// assert_eq!(rinex.hail_detected(), false);
    /// ```
    pub fn hail_detected(&self) -> bool {
        if let Some(r) = self.record.as_meteo() {
            for (_, observables) in r {
                for (observ, value) in observables {
                    if *observ == Observable::HailIndicator {
                        if *value > 0.0 {
                            return true;
                        }
                    }
                }
            }
            false
        } else {
            false
        }
    }
}

impl Merge for Rinex {
    /// Merges `rhs` into `Self` without mutable access, at the expense of memcopies
    fn merge(&self, rhs: &Self) -> Result<Self, merge::Error> {
        let mut lhs = self.clone();
        lhs.merge_mut(rhs)?;
        Ok(lhs)
    }
    /// Merges `rhs` into `Self` in place
    fn merge_mut(&mut self, rhs: &Self) -> Result<(), merge::Error> {
        self.header.merge_mut(&rhs.header)?;
        Ok(())
        //TODO: needs to reapply
        //if self.epoch().len() == 0 {
        //    // self is empty
        //    self.record = rhs.record.clone();
        //    Ok(())
        //} else if rhs.epoch().len() == 0 {
        //    // nothing to merge
        //    Ok(())
        //} else {
        //    // add special marker, ts: YYYYDDMM HHMMSS UTC
        //    let now = hifitime::Epoch::now().expect("failed to retrieve system time");
        //    let (y, m, d, hh, mm, ss, _) = now.to_gregorian_utc();
        //    self.header.comments.push(format!(
        //        "rustrnx-{:<20} FILE MERGE          {}{}{} {}{}{} {}",
        //        env!("CARGO_PKG_VERSION"),
        //        y + 1900,
        //        m,
        //        d,
        //        hh,
        //        mm,
        //        ss,
        //        now.time_scale
        //    ));
        //    // RINEX record merging
        //    self.record.merge_mut(&rhs.record)?;
        //    Ok(())
        //}
    }
}

impl Split for Rinex {
    /// Splits `Self` at desired epoch
    fn split(&self, epoch: Epoch) -> Result<(Self, Self), split::Error> {
        let (r0, r1) = self.record.split(epoch)?;
        Ok((
            Self {
                header: self.header.clone(),
                comments: self.comments.clone(),
                record: r0,
            },
            Self {
                header: self.header.clone(),
                comments: self.comments.clone(),
                record: r1,
            },
        ))
    }
    fn split_dt(&self, _duration: Duration) -> Result<Vec<Self>, split::Error> {
        Ok(Vec::new())
    }
}

#[cfg(feature = "processing")]
use preprocessing::Smooth;

#[cfg(feature = "processing")]
impl Smooth for Rinex {
    fn moving_average(&self, window: Duration) -> Self {
        let mut s = self.clone();
        s.moving_average_mut(window);
        s
    }
    fn moving_average_mut(&mut self, window: Duration) {
        if let Some(r) = self.record.as_mut_obs() {
            r.moving_average_mut(window);
        }
    }
    fn hatch_smoothing(&self) -> Self {
        let mut s = self.clone();
        s.hatch_smoothing_mut();
        s
    }
    fn hatch_smoothing_mut(&mut self) {
        if let Some(r) = self.record.as_mut_obs() {
            r.hatch_smoothing_mut();
        }
    }
}

#[cfg(feature = "processing")]
use crate::algorithm::{Filter, Preprocessing};

#[cfg(feature = "processing")]
impl Preprocessing for Rinex {
    fn filter(&self, f: Filter) -> Self {
        let mut s = self.clone();
        s.filter_mut(f);
        s
    }
    fn filter_mut(&mut self, f: Filter) {
        self.record.filter_mut(f);
    }
}

#[cfg(feature = "processing")]
use crate::algorithm::Decimate;

#[cfg(feature = "processing")]
impl Decimate for Rinex {
    fn decimate_by_ratio(&self, r: u32) -> Self {
        let mut s = self.clone();
        s.decimate_by_ratio_mut(r);
        s
    }
    fn decimate_by_ratio_mut(&mut self, r: u32) {
        self.record.decimate_by_ratio_mut(r);
    }
    fn decimate_by_interval(&self, dt: Duration) -> Self {
        let mut s = self.clone();
        s.decimate_by_interval_mut(dt);
        s
    }
    fn decimate_by_interval_mut(&mut self, dt: Duration) {
        self.record.decimate_by_interval_mut(dt);
    }
    fn decimate_match_mut(&mut self, rhs: &Self) {
        self.record.decimate_match_mut(&rhs.record);
    }
    fn decimate_match(&self, rhs: &Self) -> Self {
        let mut s = self.clone();
        s.decimate_match_mut(rhs);
        s
    }
}

#[cfg(feature = "obs")]
use crate::observation::Observation;

#[cfg(feature = "obs")]
#[cfg_attr(docrs, doc(cfg(feature = "obs")))]
impl Observation for Rinex {
    fn min(&self) -> (Option<f64>, HashMap<Sv, HashMap<Observable, f64>>) {
        if let Some(r) = self.record.as_obs() {
            r.min()
        } else {
            (None, HashMap::new())
        }
    }
    fn min_observable(&self) -> HashMap<Observable, f64> {
        if let Some(r) = self.record.as_obs() {
            r.min_observable()
        } else if let Some(r) = self.record.as_meteo() {
            r.min_observable()
        } else {
            HashMap::new()
        }
    }
    fn max(&self) -> (Option<f64>, HashMap<Sv, HashMap<Observable, f64>>) {
        if let Some(r) = self.record.as_obs() {
            r.max()
        } else {
            (None, HashMap::new())
        }
    }
    fn max_observable(&self) -> HashMap<Observable, f64> {
        if let Some(r) = self.record.as_obs() {
            r.max_observable()
        } else if let Some(r) = self.record.as_meteo() {
            r.max_observable()
        } else {
            HashMap::new()
        }
    }
    fn mean(&self) -> (Option<f64>, HashMap<Sv, HashMap<Observable, f64>>) {
        if let Some(r) = self.record.as_obs() {
            r.mean()
        } else {
            (None, HashMap::new())
        }
    }
    fn mean_observable(&self) -> HashMap<Observable, f64> {
        if let Some(r) = self.record.as_obs() {
            r.mean_observable()
        } else if let Some(r) = self.record.as_meteo() {
            r.mean_observable()
        } else {
            HashMap::new()
        }
    }
    fn std_dev(&self) -> (Option<f64>, HashMap<Sv, HashMap<Observable, f64>>) {
        if let Some(r) = self.record.as_obs() {
            r.std_dev()
        } else {
            (None, HashMap::new())
        }
    }
    fn std_dev_observable(&self) -> HashMap<Observable, f64> {
        HashMap::new()
    }
    fn std_var(&self) -> (Option<f64>, HashMap<Sv, HashMap<Observable, f64>>) {
        if let Some(r) = self.record.as_obs() {
            r.std_var()
        } else {
            (None, HashMap::new())
        }
    }
    fn std_var_observable(&self) -> HashMap<Observable, f64> {
        HashMap::new()
    }
}

#[cfg(feature = "obs")]
use observation::Dcb;

#[cfg(feature = "obs")]
impl Dcb for Rinex {
    fn dcb(&self) -> HashMap<String, BTreeMap<Sv, BTreeMap<(Epoch, EpochFlag), f64>>> {
        if let Some(r) = self.record.as_obs() {
            r.dcb()
        } else {
            panic!("wrong rinex type");
        }
    }
}

#[cfg(feature = "obs")]
use observation::Mp;

#[cfg(feature = "obs")]
impl Mp for Rinex {
    fn mp(&self) -> HashMap<String, BTreeMap<Sv, BTreeMap<(Epoch, EpochFlag), f64>>> {
        if let Some(r) = self.record.as_obs() {
            r.dcb()
        } else {
            panic!("wrong rinex type");
        }
    }
}

#[cfg(feature = "obs")]
use observation::Combine;

#[cfg(feature = "obs")]
impl Combine for Rinex {
    fn geo_free(
        &self,
    ) -> HashMap<(Observable, Observable), BTreeMap<Sv, BTreeMap<(Epoch, EpochFlag), f64>>> {
        if let Some(r) = self.record.as_obs() {
            r.geo_free()
        } else {
            panic!("wrong RINEX type");
        }
    }
    fn wide_lane(
        &self,
    ) -> HashMap<(Observable, Observable), BTreeMap<Sv, BTreeMap<(Epoch, EpochFlag), f64>>> {
        if let Some(r) = self.record.as_obs() {
            r.wide_lane()
        } else {
            panic!("wrong RINEX type");
        }
    }
    fn narrow_lane(
        &self,
    ) -> HashMap<(Observable, Observable), BTreeMap<Sv, BTreeMap<(Epoch, EpochFlag), f64>>> {
        if let Some(r) = self.record.as_obs() {
            r.narrow_lane()
        } else {
            panic!("wrong RINEX type");
        }
    }
    fn melbourne_wubbena(
        &self,
    ) -> HashMap<(Observable, Observable), BTreeMap<Sv, BTreeMap<(Epoch, EpochFlag), f64>>> {
        if let Some(r) = self.record.as_obs() {
            r.melbourne_wubbena()
        } else {
            panic!("wrong RINEX type");
        }
    }
}

#[cfg(feature = "obs")]
use observation::IonoDelay;

#[cfg(feature = "obs")]
impl IonoDelay for Rinex {
    fn iono_delay(
        &self,
        max_dt: Duration,
    ) -> HashMap<Observable, HashMap<Sv, BTreeMap<Epoch, f64>>> {
        if let Some(r) = self.record.as_obs() {
            r.iono_delay(max_dt)
        } else {
            panic!("wrong RINEX type");
        }
    }
}

#[cfg(test)]
mod test {
    use super::*;
    use std::str::FromStr;
    #[test]
    fn test_macros() {
        assert_eq!(is_comment!("This is a comment COMMENT"), true);
        assert_eq!(is_comment!("This is a comment"), false);
        let _ = sv!("G01");
        let _ = sv!("R03");
        let _ = gnss!("GPS");
        let _ = observable!("L1C");
        let _ = filter!("GPS");
        let _ = filter!("G08, G09");
    }
    #[test]
    fn test_hourly_session() {
        assert_eq!(hourly_session!(0), "a");
        assert_eq!(hourly_session!(1), "b");
        assert_eq!(hourly_session!(2), "c");
        assert_eq!(hourly_session!(3), "d");
        assert_eq!(hourly_session!(4), "e");
        assert_eq!(hourly_session!(5), "f");
        assert_eq!(hourly_session!(23), "x");
    }
}<|MERGE_RESOLUTION|>--- conflicted
+++ resolved
@@ -1874,12 +1874,8 @@
         }))
     }
     /// Returns an iterator over receiver clock offsets, expressed in seconds.
-<<<<<<< HEAD
-    /// Such information is kind of rare (modern / dual frequency receivers), and we don't have a compelling example yet.   
-=======
     /// Such information is kind of rare (modern / dual frequency receivers?)
     /// and we don't have a compelling example yet.
->>>>>>> cc438ace
     /// ```
     /// use rinex::prelude::Rinex;
     /// let rnx = Rinex::from_file("../test_resources/OBS/V3/DUTH0630.22O")
